// !$*UTF8*$!
{
	archiveVersion = 1;
	classes = {
	};
	objectVersion = 63;
	objects = {

/* Begin PBXBuildFile section */
		020C6F3862FB1446B8AF86A2 /* LRUCache.swift in Sources */ = {isa = PBXBuildFile; fileRef = F0C8FDD3DD5EDFF3DFB08606 /* LRUCache.swift */; };
		0245710AEAA58AD0A1425234 /* OptimizedBloomFilter.swift in Sources */ = {isa = PBXBuildFile; fileRef = CB043CA5EEB9AC8B07D61E97 /* OptimizedBloomFilter.swift */; };
<<<<<<< HEAD
		0AE840940F21AFC07C226636 /* PrivateChatE2ETests.swift in Sources */ = {isa = PBXBuildFile; fileRef = 8A262EDDC04B7D7B5E31F321 /* PrivateChatE2ETests.swift */; };
		0B6F25559A21F8C69C8357C6 /* BinaryProtocolTests.swift in Sources */ = {isa = PBXBuildFile; fileRef = 0B3CC6FA298729906109F61B /* BinaryProtocolTests.swift */; };
=======
		04636BBA2E2FAA1700FBCFA8 /* BinaryEncodingUtils.swift in Sources */ = {isa = PBXBuildFile; fileRef = 04636BB82E2FAA1700FBCFA8 /* BinaryEncodingUtils.swift */; };
		04636BBC2E2FAA1700FBCFA8 /* BinaryEncodingUtils.swift in Sources */ = {isa = PBXBuildFile; fileRef = 04636BB82E2FAA1700FBCFA8 /* BinaryEncodingUtils.swift */; };
		04636BBF2E2FCA8A00FBCFA8 /* SecureLogger.swift in Sources */ = {isa = PBXBuildFile; fileRef = 04636BBE2E2FCA8A00FBCFA8 /* SecureLogger.swift */; };
		04636BC02E2FCA8A00FBCFA8 /* SecureLogger.swift in Sources */ = {isa = PBXBuildFile; fileRef = 04636BBE2E2FCA8A00FBCFA8 /* SecureLogger.swift */; };
		04636BD12E30BE5100FBCFA8 /* BinaryProtocolTests.swift in Sources */ = {isa = PBXBuildFile; fileRef = 04636BCC2E30BE5100FBCFA8 /* BinaryProtocolTests.swift */; };
		04636BD22E30BE5100FBCFA8 /* MockNoiseSession.swift in Sources */ = {isa = PBXBuildFile; fileRef = 04636BC82E30BE5100FBCFA8 /* MockNoiseSession.swift */; };
		04636BD32E30BE5100FBCFA8 /* PrivateChatE2ETests.swift in Sources */ = {isa = PBXBuildFile; fileRef = 04636BC42E30BE5100FBCFA8 /* PrivateChatE2ETests.swift */; };
		04636BD42E30BE5100FBCFA8 /* TestConstants.swift in Sources */ = {isa = PBXBuildFile; fileRef = 04636BCE2E30BE5100FBCFA8 /* TestConstants.swift */; };
		04636BD52E30BE5100FBCFA8 /* MockBluetoothMeshService.swift in Sources */ = {isa = PBXBuildFile; fileRef = 04636BC72E30BE5100FBCFA8 /* MockBluetoothMeshService.swift */; };
		04636BD62E30BE5100FBCFA8 /* NoiseProtocolTests.swift in Sources */ = {isa = PBXBuildFile; fileRef = 04636BCA2E30BE5100FBCFA8 /* NoiseProtocolTests.swift */; };
		04636BD72E30BE5100FBCFA8 /* TestHelpers.swift in Sources */ = {isa = PBXBuildFile; fileRef = 04636BCF2E30BE5100FBCFA8 /* TestHelpers.swift */; };
		04636BD82E30BE5100FBCFA8 /* PublicChatE2ETests.swift in Sources */ = {isa = PBXBuildFile; fileRef = 04636BC52E30BE5100FBCFA8 /* PublicChatE2ETests.swift */; };
		04636BD92E30BE5100FBCFA8 /* BinaryProtocolTests.swift in Sources */ = {isa = PBXBuildFile; fileRef = 04636BCC2E30BE5100FBCFA8 /* BinaryProtocolTests.swift */; };
		04636BDA2E30BE5100FBCFA8 /* MockNoiseSession.swift in Sources */ = {isa = PBXBuildFile; fileRef = 04636BC82E30BE5100FBCFA8 /* MockNoiseSession.swift */; };
		04636BDB2E30BE5100FBCFA8 /* PrivateChatE2ETests.swift in Sources */ = {isa = PBXBuildFile; fileRef = 04636BC42E30BE5100FBCFA8 /* PrivateChatE2ETests.swift */; };
		04636BDC2E30BE5100FBCFA8 /* TestConstants.swift in Sources */ = {isa = PBXBuildFile; fileRef = 04636BCE2E30BE5100FBCFA8 /* TestConstants.swift */; };
		04636BDD2E30BE5100FBCFA8 /* MockBluetoothMeshService.swift in Sources */ = {isa = PBXBuildFile; fileRef = 04636BC72E30BE5100FBCFA8 /* MockBluetoothMeshService.swift */; };
		04636BDE2E30BE5100FBCFA8 /* NoiseProtocolTests.swift in Sources */ = {isa = PBXBuildFile; fileRef = 04636BCA2E30BE5100FBCFA8 /* NoiseProtocolTests.swift */; };
		04636BDF2E30BE5100FBCFA8 /* TestHelpers.swift in Sources */ = {isa = PBXBuildFile; fileRef = 04636BCF2E30BE5100FBCFA8 /* TestHelpers.swift */; };
		04636BE02E30BE5100FBCFA8 /* PublicChatE2ETests.swift in Sources */ = {isa = PBXBuildFile; fileRef = 04636BC52E30BE5100FBCFA8 /* PublicChatE2ETests.swift */; };
		04636BE82E30BEC600FBCFA8 /* IntegrationTests.swift in Sources */ = {isa = PBXBuildFile; fileRef = 04636BE12E30BEC600FBCFA8 /* IntegrationTests.swift */; };
		04636BEB2E30BEC600FBCFA8 /* IntegrationTests.swift in Sources */ = {isa = PBXBuildFile; fileRef = 04636BE12E30BEC600FBCFA8 /* IntegrationTests.swift */; };
		04636BED2E30CD4A00FBCFA8 /* NoiseHandshakeCoordinator.swift in Sources */ = {isa = PBXBuildFile; fileRef = 04636BEC2E30CD4A00FBCFA8 /* NoiseHandshakeCoordinator.swift */; };
		04636BEE2E30CD4A00FBCFA8 /* NoiseHandshakeCoordinator.swift in Sources */ = {isa = PBXBuildFile; fileRef = 04636BEC2E30CD4A00FBCFA8 /* NoiseHandshakeCoordinator.swift */; };
		04891CA92E22971E0064A111 /* LRUCache.swift in Sources */ = {isa = PBXBuildFile; fileRef = 04891CA82E22971E0064A111 /* LRUCache.swift */; };
		04891CAA2E22971E0064A111 /* LRUCache.swift in Sources */ = {isa = PBXBuildFile; fileRef = 04891CA82E22971E0064A111 /* LRUCache.swift */; };
		04AD0B4E2E25B9580002A40A /* IdentityModels.swift in Sources */ = {isa = PBXBuildFile; fileRef = 6E2446380E7A44E49A35B664 /* IdentityModels.swift */; };
		04AD0B4F2E25B9580002A40A /* SecureIdentityStateManager.swift in Sources */ = {isa = PBXBuildFile; fileRef = 2EE9D4FA625C4671ACD371D4 /* SecureIdentityStateManager.swift */; };
		04B6BA452E2035530090FE39 /* NoiseSecurityConsiderations.swift in Sources */ = {isa = PBXBuildFile; fileRef = 04B6BA422E2035530090FE39 /* NoiseSecurityConsiderations.swift */; };
		04B6BA462E2035530090FE39 /* NoiseSession.swift in Sources */ = {isa = PBXBuildFile; fileRef = 04B6BA432E2035530090FE39 /* NoiseSession.swift */; };
		04B6BA472E2035530090FE39 /* NoiseProtocol.swift in Sources */ = {isa = PBXBuildFile; fileRef = 04B6BA412E2035530090FE39 /* NoiseProtocol.swift */; };
		04B6BA492E2035530090FE39 /* NoiseSecurityConsiderations.swift in Sources */ = {isa = PBXBuildFile; fileRef = 04B6BA422E2035530090FE39 /* NoiseSecurityConsiderations.swift */; };
		04B6BA4A2E2035530090FE39 /* NoiseSession.swift in Sources */ = {isa = PBXBuildFile; fileRef = 04B6BA432E2035530090FE39 /* NoiseSession.swift */; };
		04B6BA4B2E2035530090FE39 /* NoiseProtocol.swift in Sources */ = {isa = PBXBuildFile; fileRef = 04B6BA412E2035530090FE39 /* NoiseProtocol.swift */; };
		04B6BA4E2E2038A70090FE39 /* NoiseEncryptionService.swift in Sources */ = {isa = PBXBuildFile; fileRef = 04B6BA4D2E2038A70090FE39 /* NoiseEncryptionService.swift */; };
		04B6BA4F2E2038A70090FE39 /* NoiseEncryptionService.swift in Sources */ = {isa = PBXBuildFile; fileRef = 04B6BA4D2E2038A70090FE39 /* NoiseEncryptionService.swift */; };
		04B6BA552E203D6C0090FE39 /* FingerprintView.swift in Sources */ = {isa = PBXBuildFile; fileRef = 04B6BA532E203D6C0090FE39 /* FingerprintView.swift */; };
		04B6BA572E203D6C0090FE39 /* FingerprintView.swift in Sources */ = {isa = PBXBuildFile; fileRef = 04B6BA532E203D6C0090FE39 /* FingerprintView.swift */; };
		04E363362E3800310048E624 /* P256K in Frameworks */ = {isa = PBXBuildFile; productRef = 04F127E72E37EBCD00FFBA8D /* P256K */; };
		04E363372E3800310048E624 /* P256K in Frameworks */ = {isa = PBXBuildFile; productRef = 04F127E82E37EBDB00FFBA8D /* P256K */; };
		04F127E42E37EBAA00FFBA8D /* NostrIdentity.swift in Sources */ = {isa = PBXBuildFile; fileRef = 04F127E22E37EBAA00FFBA8D /* NostrIdentity.swift */; };
		04F127E52E37EBAA00FFBA8D /* NostrIdentity.swift in Sources */ = {isa = PBXBuildFile; fileRef = 04F127E22E37EBAA00FFBA8D /* NostrIdentity.swift */; };
		04F127F22E37EEB800FFBA8D /* NostrProtocol.swift in Sources */ = {isa = PBXBuildFile; fileRef = 04F127F02E37EEB800FFBA8D /* NostrProtocol.swift */; };
		04F127F32E37EEB800FFBA8D /* NostrRelayManager.swift in Sources */ = {isa = PBXBuildFile; fileRef = 04F127F12E37EEB800FFBA8D /* NostrRelayManager.swift */; };
		04F127F42E37EEB800FFBA8D /* NostrProtocol.swift in Sources */ = {isa = PBXBuildFile; fileRef = 04F127F02E37EEB800FFBA8D /* NostrProtocol.swift */; };
		04F127F52E37EEB800FFBA8D /* NostrRelayManager.swift in Sources */ = {isa = PBXBuildFile; fileRef = 04F127F12E37EEB800FFBA8D /* NostrRelayManager.swift */; };
		04F127F82E37EEEE00FFBA8D /* MessageRouter.swift in Sources */ = {isa = PBXBuildFile; fileRef = 04F127F72E37EEEE00FFBA8D /* MessageRouter.swift */; };
		04F127F92E37EEEE00FFBA8D /* FavoritesPersistenceService.swift in Sources */ = {isa = PBXBuildFile; fileRef = 04F127F62E37EEEE00FFBA8D /* FavoritesPersistenceService.swift */; };
		04F127FA2E37EEEE00FFBA8D /* MessageRouter.swift in Sources */ = {isa = PBXBuildFile; fileRef = 04F127F72E37EEEE00FFBA8D /* MessageRouter.swift */; };
		04F127FB2E37EEEE00FFBA8D /* FavoritesPersistenceService.swift in Sources */ = {isa = PBXBuildFile; fileRef = 04F127F62E37EEEE00FFBA8D /* FavoritesPersistenceService.swift */; };
		04F127FE2E37EF3D00FFBA8D /* BitchatPeer.swift in Sources */ = {isa = PBXBuildFile; fileRef = 04F127FC2E37EF3D00FFBA8D /* BitchatPeer.swift */; };
		04F127FF2E37EF3D00FFBA8D /* BitchatPeer.swift in Sources */ = {isa = PBXBuildFile; fileRef = 04F127FC2E37EF3D00FFBA8D /* BitchatPeer.swift */; };
		04F128042E37F00000FFBA8D /* ProcessedMessagesService.swift in Sources */ = {isa = PBXBuildFile; fileRef = 04F127FF2E37F00000FFBA8D /* ProcessedMessagesService.swift */; };
		04F128052E37F00000FFBA8D /* ProcessedMessagesService.swift in Sources */ = {isa = PBXBuildFile; fileRef = 04F127FF2E37F00000FFBA8D /* ProcessedMessagesService.swift */; };
		04F128062E37F10000FFBA8D /* PeerSession.swift in Sources */ = {isa = PBXBuildFile; fileRef = 04F128072E37F10000FFBA8D /* PeerSession.swift */; };
		04F128082E37F10000FFBA8D /* PeerSession.swift in Sources */ = {isa = PBXBuildFile; fileRef = 04F128072E37F10000FFBA8D /* PeerSession.swift */; };
		0FBC81FF78CF4711B78E092A /* IdentityModels.swift in Sources */ = {isa = PBXBuildFile; fileRef = 6E2446380E7A44E49A35B664 /* IdentityModels.swift */; };
>>>>>>> 2ed3c47d
		10E68BB889356219189E38EC /* BitchatApp.swift in Sources */ = {isa = PBXBuildFile; fileRef = EF625BB3AD919322C01A46B2 /* BitchatApp.swift */; };
		132DF1E24B4E9C7DCDAD4376 /* FingerprintView.swift in Sources */ = {isa = PBXBuildFile; fileRef = 9195CDC7EB236AFBC9A4D41A /* FingerprintView.swift */; };
		17901751FD8010AFC8E750F2 /* bitchatShareExtension.appex in Embed Foundation Extensions */ = {isa = PBXBuildFile; fileRef = 61F92EBA29C47C0FCC482F1F /* bitchatShareExtension.appex */; settings = {ATTRIBUTES = (RemoveHeadersOnCopy, ); }; };
		1D9674FA5F998503831DC281 /* ContentView.swift in Sources */ = {isa = PBXBuildFile; fileRef = A08E03AA0C63E97C91749AEC /* ContentView.swift */; };
		1F48A8CEEE9399D1EBD08F0C /* OptimizedBloomFilter.swift in Sources */ = {isa = PBXBuildFile; fileRef = CB043CA5EEB9AC8B07D61E97 /* OptimizedBloomFilter.swift */; };
		2EFCCAA297B16FA2B56747C7 /* TestConstants.swift in Sources */ = {isa = PBXBuildFile; fileRef = FC75901A0F0073B5BB8356E7 /* TestConstants.swift */; };
		31D147471B9F4E2815352DDA /* LinkPreviewView.swift in Sources */ = {isa = PBXBuildFile; fileRef = 9AC141774F6671FCDC347DC7 /* LinkPreviewView.swift */; };
		37DDF3D09E2BAB92A5A8A9C1 /* TestHelpers.swift in Sources */ = {isa = PBXBuildFile; fileRef = 2E346DF8E026FD34EE3DD038 /* TestHelpers.swift */; };
		38EDDC049FD56B1BB1F14C91 /* IdentityModels.swift in Sources */ = {isa = PBXBuildFile; fileRef = 05BA20BC0F123F1507C5C247 /* IdentityModels.swift */; };
		3EE336D150427F736F32B56C /* MLS in Frameworks */ = {isa = PBXBuildFile; productRef = A0B91563DF36225CE25C2B98 /* MLS */; };
		46E1E1013CC18AB66105DB27 /* LaunchScreen.storyboard in Resources */ = {isa = PBXBuildFile; fileRef = 95F16C3A4A5621C74461D8D3 /* LaunchScreen.storyboard */; };
		4B747085D07A1BCE0F5BA612 /* BinaryProtocol.swift in Sources */ = {isa = PBXBuildFile; fileRef = A2136C3E22D02D4A8DBE7EAB /* BinaryProtocol.swift */; };
		501BC56B1A08C0327A09AAF1 /* NoiseEncryptionService.swift in Sources */ = {isa = PBXBuildFile; fileRef = 394E8A1AC76EFAE352075BE9 /* NoiseEncryptionService.swift */; };
		5A1E1E14B627493E4B98E4F9 /* MockNoiseSession.swift in Sources */ = {isa = PBXBuildFile; fileRef = A5C498A3CE2AD68D5CF1318C /* MockNoiseSession.swift */; };
		5D95F2BFBE257A1225998389 /* BatteryOptimizer.swift in Sources */ = {isa = PBXBuildFile; fileRef = ED176FF3B274E35C2D827894 /* BatteryOptimizer.swift */; };
		5EE49E150BBF0488E7473687 /* NoiseEncryptionService.swift in Sources */ = {isa = PBXBuildFile; fileRef = 394E8A1AC76EFAE352075BE9 /* NoiseEncryptionService.swift */; };
		61C81ED5F679D5E973EE0C07 /* NotificationService.swift in Sources */ = {isa = PBXBuildFile; fileRef = 3448F84BF86A42A3CC4A9379 /* NotificationService.swift */; };
		686441ABC2AF83EE98E6ECF2 /* IntegrationTests.swift in Sources */ = {isa = PBXBuildFile; fileRef = 5BC5AB43F4A8FB62C935CD74 /* IntegrationTests.swift */; };
		68C4BE564735F6E7915274A2 /* SecureIdentityStateManager.swift in Sources */ = {isa = PBXBuildFile; fileRef = FDC18D910D6FF2E8B1B6C885 /* SecureIdentityStateManager.swift */; };
		68EA6BE7710FFE84990A0F89 /* MLSKeyPackageTransmissionService.swift in Sources */ = {isa = PBXBuildFile; fileRef = 24EA71E803DA61005F6A1F7A /* MLSKeyPackageTransmissionService.swift */; };
		6C63FA98D59854C15C57B3D6 /* FingerprintView.swift in Sources */ = {isa = PBXBuildFile; fileRef = 9195CDC7EB236AFBC9A4D41A /* FingerprintView.swift */; };
		6D0D4A0B1D8B659DCBAE7C9C /* NoiseHandshakeCoordinator.swift in Sources */ = {isa = PBXBuildFile; fileRef = B1D6A89B36A3D31E590B94E5 /* NoiseHandshakeCoordinator.swift */; };
		6DE056E1EE9850E9FBF50157 /* BitchatProtocol.swift in Sources */ = {isa = PBXBuildFile; fileRef = 229F17B68CFF7AB1BC91C847 /* BitchatProtocol.swift */; };
		6E7761E21C99F28AE2F9BE5F /* BitchatApp.swift in Sources */ = {isa = PBXBuildFile; fileRef = EF625BB3AD919322C01A46B2 /* BitchatApp.swift */; };
		749D8CF8A362B6CD0786782D /* NotificationService.swift in Sources */ = {isa = PBXBuildFile; fileRef = 3448F84BF86A42A3CC4A9379 /* NotificationService.swift */; };
		7576A357B278E5733E9D9F33 /* ChatViewModel.swift in Sources */ = {isa = PBXBuildFile; fileRef = E6B8F7B7D55092C2540A7996 /* ChatViewModel.swift */; };
		765254F56997F01054699AC0 /* NoiseProtocolTests.swift in Sources */ = {isa = PBXBuildFile; fileRef = E95DBE6A48626C5AE287245E /* NoiseProtocolTests.swift */; };
		7A50E2F04A3515A7E90EEAE4 /* BluetoothMeshService.swift in Sources */ = {isa = PBXBuildFile; fileRef = D5C3D880FF8AE1673B20E1E3 /* BluetoothMeshService.swift */; };
		7A5B1AB5642FEC168E917949 /* LinkPreviewView.swift in Sources */ = {isa = PBXBuildFile; fileRef = 9AC141774F6671FCDC347DC7 /* LinkPreviewView.swift */; };
		7DCA0DBCB8884E3B31C7BCE3 /* CompressionUtil.swift in Sources */ = {isa = PBXBuildFile; fileRef = 32F149C43D1915831B60FE09 /* CompressionUtil.swift */; };
		7DD72D928FF9DD3CA81B46B0 /* Assets.xcassets in Resources */ = {isa = PBXBuildFile; fileRef = 3A69677D382F1C3D5ED03F7D /* Assets.xcassets */; };
		8851F08D88C5B1DE7B9F55C6 /* MockBluetoothMeshService.swift in Sources */ = {isa = PBXBuildFile; fileRef = C27328EE574221395B2B8E87 /* MockBluetoothMeshService.swift */; };
		898212F2ABAD68E1E889019B /* MockNoiseSession.swift in Sources */ = {isa = PBXBuildFile; fileRef = A5C498A3CE2AD68D5CF1318C /* MockNoiseSession.swift */; };
		8A14ADADF5CD7A79919CB655 /* NoiseSession.swift in Sources */ = {isa = PBXBuildFile; fileRef = 9AB6BE4ABD7F5088E9865E56 /* NoiseSession.swift */; };
		8C1AB0F2D48207E0755DA91A /* NoiseProtocol.swift in Sources */ = {isa = PBXBuildFile; fileRef = 43613045E63D21D429396805 /* NoiseProtocol.swift */; };
		8CE446C9364F54DF89E7A364 /* PublicChatE2ETests.swift in Sources */ = {isa = PBXBuildFile; fileRef = D22BF09A49010947CEFE45E2 /* PublicChatE2ETests.swift */; };
		8D0196EAEE56973679F6A655 /* TestConstants.swift in Sources */ = {isa = PBXBuildFile; fileRef = FC75901A0F0073B5BB8356E7 /* TestConstants.swift */; };
		8DCEEA289EF7C49E7CD38B08 /* DeliveryTracker.swift in Sources */ = {isa = PBXBuildFile; fileRef = 12B9C3EDF3BC73D3BC106DA4 /* DeliveryTracker.swift */; };
		8F282E9CCA5AE1ECC001D2E4 /* IntegrationTests.swift in Sources */ = {isa = PBXBuildFile; fileRef = 5BC5AB43F4A8FB62C935CD74 /* IntegrationTests.swift */; };
		8F737CE0435792CC2AD65FCB /* KeychainManager.swift in Sources */ = {isa = PBXBuildFile; fileRef = 136696FC4436A02D98CE6A77 /* KeychainManager.swift */; };
		923027D6F2F417AFA2488127 /* BitchatProtocol.swift in Sources */ = {isa = PBXBuildFile; fileRef = 229F17B68CFF7AB1BC91C847 /* BitchatProtocol.swift */; };
		92D1CF17DF88EA298F6E5E8E /* NoiseSession.swift in Sources */ = {isa = PBXBuildFile; fileRef = 9AB6BE4ABD7F5088E9865E56 /* NoiseSession.swift */; };
		92D34E7A07C990C8A815B0CE /* ContentView.swift in Sources */ = {isa = PBXBuildFile; fileRef = A08E03AA0C63E97C91749AEC /* ContentView.swift */; };
		9B51E9B63A3EA59B1A7874BD /* BinaryEncodingUtils.swift in Sources */ = {isa = PBXBuildFile; fileRef = 5318B743C64628A125261163 /* BinaryEncodingUtils.swift */; };
		9C7D287C8E67AAE576A5ECB7 /* ShareViewController.swift in Sources */ = {isa = PBXBuildFile; fileRef = C1B378C16594575FCC7F9C75 /* ShareViewController.swift */; };
		9CCF09F7527EC681A13FC246 /* NoiseSecurityConsiderations.swift in Sources */ = {isa = PBXBuildFile; fileRef = 43B4548DAFC9F7AA8873DA53 /* NoiseSecurityConsiderations.swift */; };
		A0A1C26EFBFDD5B8EFEEDE57 /* PublicChatE2ETests.swift in Sources */ = {isa = PBXBuildFile; fileRef = D22BF09A49010947CEFE45E2 /* PublicChatE2ETests.swift */; };
		A7187D48B07C6857DE01D0ED /* NoiseProtocol.swift in Sources */ = {isa = PBXBuildFile; fileRef = 43613045E63D21D429396805 /* NoiseProtocol.swift */; };
		AA6E067DB034FC0FA23C28A9 /* BinaryProtocolTests.swift in Sources */ = {isa = PBXBuildFile; fileRef = 0B3CC6FA298729906109F61B /* BinaryProtocolTests.swift */; };
		ABAF130D88561F4A646F0430 /* AppInfoView.swift in Sources */ = {isa = PBXBuildFile; fileRef = 763E0DBA9492A654FC0CDCB9 /* AppInfoView.swift */; };
		AD11E46940D742AEAF547EB2 /* AppInfoView.swift in Sources */ = {isa = PBXBuildFile; fileRef = 763E0DBA9492A654FC0CDCB9 /* AppInfoView.swift */; };
		AF8C47BB34E4571867089989 /* MLSKeyPackageTransmissionService.swift in Sources */ = {isa = PBXBuildFile; fileRef = 24EA71E803DA61005F6A1F7A /* MLSKeyPackageTransmissionService.swift */; };
		AFB6AEFCABBE97441CB3102B /* BinaryEncodingUtils.swift in Sources */ = {isa = PBXBuildFile; fileRef = 5318B743C64628A125261163 /* BinaryEncodingUtils.swift */; };
		AFF33EF44626EF0579D17EB1 /* NoiseHandshakeCoordinator.swift in Sources */ = {isa = PBXBuildFile; fileRef = B1D6A89B36A3D31E590B94E5 /* NoiseHandshakeCoordinator.swift */; };
		B0CA7796B2B2AC2B33F84548 /* CompressionUtil.swift in Sources */ = {isa = PBXBuildFile; fileRef = 32F149C43D1915831B60FE09 /* CompressionUtil.swift */; };
		B45AD5BF95220A0289216D32 /* TestHelpers.swift in Sources */ = {isa = PBXBuildFile; fileRef = 2E346DF8E026FD34EE3DD038 /* TestHelpers.swift */; };
		B8188B9476D3A452088ED514 /* LRUCache.swift in Sources */ = {isa = PBXBuildFile; fileRef = F0C8FDD3DD5EDFF3DFB08606 /* LRUCache.swift */; };
		B909706CD38FC56C0C8EB7BF /* IdentityModels.swift in Sources */ = {isa = PBXBuildFile; fileRef = 05BA20BC0F123F1507C5C247 /* IdentityModels.swift */; };
		BC4DC75F4FB823FF40569676 /* NoiseProtocolTests.swift in Sources */ = {isa = PBXBuildFile; fileRef = E95DBE6A48626C5AE287245E /* NoiseProtocolTests.swift */; };
		BCCFEDC1EBE59323C3C470BF /* Assets.xcassets in Resources */ = {isa = PBXBuildFile; fileRef = 3A69677D382F1C3D5ED03F7D /* Assets.xcassets */; };
		C0A80BA73EC1A372B9338E3C /* BatteryOptimizer.swift in Sources */ = {isa = PBXBuildFile; fileRef = ED176FF3B274E35C2D827894 /* BatteryOptimizer.swift */; };
		C99763A4761567F587D21688 /* MessageRetryService.swift in Sources */ = {isa = PBXBuildFile; fileRef = AA4D7595A613F7ED3B386132 /* MessageRetryService.swift */; };
		CD0AE423F03AC52BAFC16834 /* DeliveryTracker.swift in Sources */ = {isa = PBXBuildFile; fileRef = 12B9C3EDF3BC73D3BC106DA4 /* DeliveryTracker.swift */; };
		CEAE115C9C3EB3C4ED82F128 /* MessageRetryService.swift in Sources */ = {isa = PBXBuildFile; fileRef = AA4D7595A613F7ED3B386132 /* MessageRetryService.swift */; };
		D111988977C3BC246AB27FA4 /* SecureLogger.swift in Sources */ = {isa = PBXBuildFile; fileRef = EE7EFB209C86BBD956B749EC /* SecureLogger.swift */; };
		D450CF41F207BDE1A1AAA56E /* ChatViewModel.swift in Sources */ = {isa = PBXBuildFile; fileRef = E6B8F7B7D55092C2540A7996 /* ChatViewModel.swift */; };
		D691938B4029A04CC905FDC8 /* NoiseSecurityConsiderations.swift in Sources */ = {isa = PBXBuildFile; fileRef = 43B4548DAFC9F7AA8873DA53 /* NoiseSecurityConsiderations.swift */; };
		D727EA273CB214FC32612469 /* MockBluetoothMeshService.swift in Sources */ = {isa = PBXBuildFile; fileRef = C27328EE574221395B2B8E87 /* MockBluetoothMeshService.swift */; };
		D948085736ED8E736C1DE3B0 /* BluetoothMeshService.swift in Sources */ = {isa = PBXBuildFile; fileRef = D5C3D880FF8AE1673B20E1E3 /* BluetoothMeshService.swift */; };
		E2DCF7817344F1CCDB8B7B2F /* SecureIdentityStateManager.swift in Sources */ = {isa = PBXBuildFile; fileRef = FDC18D910D6FF2E8B1B6C885 /* SecureIdentityStateManager.swift */; };
		E65BBB6544FE0159F3C6C3A8 /* LaunchScreen.storyboard in Resources */ = {isa = PBXBuildFile; fileRef = 95F16C3A4A5621C74461D8D3 /* LaunchScreen.storyboard */; };
		EC5241969D2550B97629EBD0 /* SecureLogger.swift in Sources */ = {isa = PBXBuildFile; fileRef = EE7EFB209C86BBD956B749EC /* SecureLogger.swift */; };
		ED83C7AC1E6BEF15389C0132 /* PrivateChatE2ETests.swift in Sources */ = {isa = PBXBuildFile; fileRef = 8A262EDDC04B7D7B5E31F321 /* PrivateChatE2ETests.swift */; };
		F455F011B3B648ADA233F998 /* BinaryProtocol.swift in Sources */ = {isa = PBXBuildFile; fileRef = A2136C3E22D02D4A8DBE7EAB /* BinaryProtocol.swift */; };
		FB8819B4C84FAFEF5C36B216 /* KeychainManager.swift in Sources */ = {isa = PBXBuildFile; fileRef = 136696FC4436A02D98CE6A77 /* KeychainManager.swift */; };
		FC047F6C2E3A6C37004C2A52 /* MLS.xcframework in Frameworks */ = {isa = PBXBuildFile; fileRef = FC047F6B2E3A6C37004C2A52 /* MLS.xcframework */; };
		FC047F6D2E3A6C37004C2A52 /* MLS.xcframework in Embed Frameworks */ = {isa = PBXBuildFile; fileRef = FC047F6B2E3A6C37004C2A52 /* MLS.xcframework */; settings = {ATTRIBUTES = (CodeSignOnCopy, RemoveHeadersOnCopy, ); }; };
/* End PBXBuildFile section */

/* Begin PBXContainerItemProxy section */
		96415D4F989854F908EAD303 /* PBXContainerItemProxy */ = {
			isa = PBXContainerItemProxy;
			containerPortal = 475D96681D0EA0AE57A4E06E /* Project object */;
			proxyType = 1;
			remoteGlobalIDString = AF077EA0474EDEDE2C72716C;
			remoteInfo = bitchat_iOS;
		};
		E35E7AF9854A2E72452DD34F /* PBXContainerItemProxy */ = {
			isa = PBXContainerItemProxy;
			containerPortal = 475D96681D0EA0AE57A4E06E /* Project object */;
			proxyType = 1;
			remoteGlobalIDString = 57CA17A36A2532A6CFF367BB;
			remoteInfo = bitchatShareExtension;
		};
		FF470234EF8C6BB8865B80B5 /* PBXContainerItemProxy */ = {
			isa = PBXContainerItemProxy;
			containerPortal = 475D96681D0EA0AE57A4E06E /* Project object */;
			proxyType = 1;
			remoteGlobalIDString = 0576A29205865664C0937536;
			remoteInfo = bitchat_macOS;
		};
/* End PBXContainerItemProxy section */

/* Begin PBXCopyFilesBuildPhase section */
		B6C356449BAE4E0F650565D1 /* Embed Foundation Extensions */ = {
			isa = PBXCopyFilesBuildPhase;
			buildActionMask = 2147483647;
			dstPath = "";
			dstSubfolderSpec = 13;
			files = (
				17901751FD8010AFC8E750F2 /* bitchatShareExtension.appex in Embed Foundation Extensions */,
			);
			name = "Embed Foundation Extensions";
			runOnlyForDeploymentPostprocessing = 0;
		};
		FC047F6E2E3A6C37004C2A52 /* Embed Frameworks */ = {
			isa = PBXCopyFilesBuildPhase;
			buildActionMask = 2147483647;
			dstPath = "";
			dstSubfolderSpec = 10;
			files = (
				FC047F6D2E3A6C37004C2A52 /* MLS.xcframework in Embed Frameworks */,
			);
			name = "Embed Frameworks";
			runOnlyForDeploymentPostprocessing = 0;
		};
/* End PBXCopyFilesBuildPhase section */

/* Begin PBXFileReference section */
		03C57F452B55FD0FD8F51421 /* bitchatTests_macOS.xctest */ = {isa = PBXFileReference; explicitFileType = wrapper.cfbundle; includeInIndex = 0; path = bitchatTests_macOS.xctest; sourceTree = BUILT_PRODUCTS_DIR; };
<<<<<<< HEAD
		05BA20BC0F123F1507C5C247 /* IdentityModels.swift */ = {isa = PBXFileReference; lastKnownFileType = sourcecode.swift; path = IdentityModels.swift; sourceTree = "<group>"; };
		0B3CC6FA298729906109F61B /* BinaryProtocolTests.swift */ = {isa = PBXFileReference; lastKnownFileType = sourcecode.swift; path = BinaryProtocolTests.swift; sourceTree = "<group>"; };
=======
		04636BB82E2FAA1700FBCFA8 /* BinaryEncodingUtils.swift */ = {isa = PBXFileReference; lastKnownFileType = sourcecode.swift; path = BinaryEncodingUtils.swift; sourceTree = "<group>"; };
		04636BBE2E2FCA8A00FBCFA8 /* SecureLogger.swift */ = {isa = PBXFileReference; lastKnownFileType = sourcecode.swift; path = SecureLogger.swift; sourceTree = "<group>"; };
		04636BC42E30BE5100FBCFA8 /* PrivateChatE2ETests.swift */ = {isa = PBXFileReference; lastKnownFileType = sourcecode.swift; path = PrivateChatE2ETests.swift; sourceTree = "<group>"; };
		04636BC52E30BE5100FBCFA8 /* PublicChatE2ETests.swift */ = {isa = PBXFileReference; lastKnownFileType = sourcecode.swift; path = PublicChatE2ETests.swift; sourceTree = "<group>"; };
		04636BC72E30BE5100FBCFA8 /* MockBluetoothMeshService.swift */ = {isa = PBXFileReference; lastKnownFileType = sourcecode.swift; path = MockBluetoothMeshService.swift; sourceTree = "<group>"; };
		04636BC82E30BE5100FBCFA8 /* MockNoiseSession.swift */ = {isa = PBXFileReference; lastKnownFileType = sourcecode.swift; path = MockNoiseSession.swift; sourceTree = "<group>"; };
		04636BCA2E30BE5100FBCFA8 /* NoiseProtocolTests.swift */ = {isa = PBXFileReference; lastKnownFileType = sourcecode.swift; path = NoiseProtocolTests.swift; sourceTree = "<group>"; };
		04636BCC2E30BE5100FBCFA8 /* BinaryProtocolTests.swift */ = {isa = PBXFileReference; lastKnownFileType = sourcecode.swift; path = BinaryProtocolTests.swift; sourceTree = "<group>"; };
		04636BCE2E30BE5100FBCFA8 /* TestConstants.swift */ = {isa = PBXFileReference; lastKnownFileType = sourcecode.swift; path = TestConstants.swift; sourceTree = "<group>"; };
		04636BCF2E30BE5100FBCFA8 /* TestHelpers.swift */ = {isa = PBXFileReference; lastKnownFileType = sourcecode.swift; path = TestHelpers.swift; sourceTree = "<group>"; };
		04636BE12E30BEC600FBCFA8 /* IntegrationTests.swift */ = {isa = PBXFileReference; lastKnownFileType = sourcecode.swift; path = IntegrationTests.swift; sourceTree = "<group>"; };
		04636BEC2E30CD4A00FBCFA8 /* NoiseHandshakeCoordinator.swift */ = {isa = PBXFileReference; lastKnownFileType = sourcecode.swift; path = NoiseHandshakeCoordinator.swift; sourceTree = "<group>"; };
		04891CA82E22971E0064A111 /* LRUCache.swift */ = {isa = PBXFileReference; lastKnownFileType = sourcecode.swift; path = LRUCache.swift; sourceTree = "<group>"; };
		04B6BA412E2035530090FE39 /* NoiseProtocol.swift */ = {isa = PBXFileReference; lastKnownFileType = sourcecode.swift; path = NoiseProtocol.swift; sourceTree = "<group>"; };
		04B6BA422E2035530090FE39 /* NoiseSecurityConsiderations.swift */ = {isa = PBXFileReference; lastKnownFileType = sourcecode.swift; path = NoiseSecurityConsiderations.swift; sourceTree = "<group>"; };
		04B6BA432E2035530090FE39 /* NoiseSession.swift */ = {isa = PBXFileReference; lastKnownFileType = sourcecode.swift; path = NoiseSession.swift; sourceTree = "<group>"; };
		04B6BA4D2E2038A70090FE39 /* NoiseEncryptionService.swift */ = {isa = PBXFileReference; lastKnownFileType = sourcecode.swift; path = NoiseEncryptionService.swift; sourceTree = "<group>"; };
		04B6BA532E203D6C0090FE39 /* FingerprintView.swift */ = {isa = PBXFileReference; lastKnownFileType = sourcecode.swift; path = FingerprintView.swift; sourceTree = "<group>"; };
		04F127E22E37EBAA00FFBA8D /* NostrIdentity.swift */ = {isa = PBXFileReference; lastKnownFileType = sourcecode.swift; path = NostrIdentity.swift; sourceTree = "<group>"; };
		04F127F02E37EEB800FFBA8D /* NostrProtocol.swift */ = {isa = PBXFileReference; lastKnownFileType = sourcecode.swift; path = NostrProtocol.swift; sourceTree = "<group>"; };
		04F127F12E37EEB800FFBA8D /* NostrRelayManager.swift */ = {isa = PBXFileReference; lastKnownFileType = sourcecode.swift; path = NostrRelayManager.swift; sourceTree = "<group>"; };
		04F127F62E37EEEE00FFBA8D /* FavoritesPersistenceService.swift */ = {isa = PBXFileReference; lastKnownFileType = sourcecode.swift; path = FavoritesPersistenceService.swift; sourceTree = "<group>"; };
		04F127F72E37EEEE00FFBA8D /* MessageRouter.swift */ = {isa = PBXFileReference; lastKnownFileType = sourcecode.swift; path = MessageRouter.swift; sourceTree = "<group>"; };
		04F127FC2E37EF3D00FFBA8D /* BitchatPeer.swift */ = {isa = PBXFileReference; lastKnownFileType = sourcecode.swift; path = BitchatPeer.swift; sourceTree = "<group>"; };
		04F127FF2E37F00000FFBA8D /* ProcessedMessagesService.swift */ = {isa = PBXFileReference; lastKnownFileType = sourcecode.swift; path = ProcessedMessagesService.swift; sourceTree = "<group>"; };
		04F128072E37F10000FFBA8D /* PeerSession.swift */ = {isa = PBXFileReference; lastKnownFileType = sourcecode.swift; path = PeerSession.swift; sourceTree = "<group>"; };
>>>>>>> 2ed3c47d
		12B9C3EDF3BC73D3BC106DA4 /* DeliveryTracker.swift */ = {isa = PBXFileReference; lastKnownFileType = sourcecode.swift; path = DeliveryTracker.swift; sourceTree = "<group>"; };
		136696FC4436A02D98CE6A77 /* KeychainManager.swift */ = {isa = PBXFileReference; lastKnownFileType = sourcecode.swift; path = KeychainManager.swift; sourceTree = "<group>"; };
		1F4E09C6CC4DF353E54639C4 /* MLSBinary */ = {isa = PBXFileReference; lastKnownFileType = folder; path = MLSBinary; sourceTree = SOURCE_ROOT; };
		229F17B68CFF7AB1BC91C847 /* BitchatProtocol.swift */ = {isa = PBXFileReference; lastKnownFileType = sourcecode.swift; path = BitchatProtocol.swift; sourceTree = "<group>"; };
		24EA71E803DA61005F6A1F7A /* MLSKeyPackageTransmissionService.swift */ = {isa = PBXFileReference; lastKnownFileType = sourcecode.swift; path = MLSKeyPackageTransmissionService.swift; sourceTree = "<group>"; };
		2E346DF8E026FD34EE3DD038 /* TestHelpers.swift */ = {isa = PBXFileReference; lastKnownFileType = sourcecode.swift; path = TestHelpers.swift; sourceTree = "<group>"; };
		32F149C43D1915831B60FE09 /* CompressionUtil.swift */ = {isa = PBXFileReference; lastKnownFileType = sourcecode.swift; path = CompressionUtil.swift; sourceTree = "<group>"; };
		3448F84BF86A42A3CC4A9379 /* NotificationService.swift */ = {isa = PBXFileReference; lastKnownFileType = sourcecode.swift; path = NotificationService.swift; sourceTree = "<group>"; };
		3668EEBB42FD4A24D5D83B7B /* bitchatShareExtension.entitlements */ = {isa = PBXFileReference; lastKnownFileType = text.plist.entitlements; path = bitchatShareExtension.entitlements; sourceTree = "<group>"; };
		394E8A1AC76EFAE352075BE9 /* NoiseEncryptionService.swift */ = {isa = PBXFileReference; lastKnownFileType = sourcecode.swift; path = NoiseEncryptionService.swift; sourceTree = "<group>"; };
		3A556661F74B7D5AE2F0521B /* Info.plist */ = {isa = PBXFileReference; lastKnownFileType = text.plist; path = Info.plist; sourceTree = "<group>"; };
		3A69677D382F1C3D5ED03F7D /* Assets.xcassets */ = {isa = PBXFileReference; lastKnownFileType = folder.assetcatalog; path = Assets.xcassets; sourceTree = "<group>"; };
		43613045E63D21D429396805 /* NoiseProtocol.swift */ = {isa = PBXFileReference; lastKnownFileType = sourcecode.swift; path = NoiseProtocol.swift; sourceTree = "<group>"; };
		43B4548DAFC9F7AA8873DA53 /* NoiseSecurityConsiderations.swift */ = {isa = PBXFileReference; lastKnownFileType = sourcecode.swift; path = NoiseSecurityConsiderations.swift; sourceTree = "<group>"; };
		527EB217EFDFAD4CF1C91F07 /* bitchat.entitlements */ = {isa = PBXFileReference; lastKnownFileType = text.plist.entitlements; path = bitchat.entitlements; sourceTree = "<group>"; };
		5318B743C64628A125261163 /* BinaryEncodingUtils.swift */ = {isa = PBXFileReference; lastKnownFileType = sourcecode.swift; path = BinaryEncodingUtils.swift; sourceTree = "<group>"; };
		5BC5AB43F4A8FB62C935CD74 /* IntegrationTests.swift */ = {isa = PBXFileReference; lastKnownFileType = sourcecode.swift; path = IntegrationTests.swift; sourceTree = "<group>"; };
		61F92EBA29C47C0FCC482F1F /* bitchatShareExtension.appex */ = {isa = PBXFileReference; explicitFileType = "wrapper.app-extension"; includeInIndex = 0; path = bitchatShareExtension.appex; sourceTree = BUILT_PRODUCTS_DIR; };
		763E0DBA9492A654FC0CDCB9 /* AppInfoView.swift */ = {isa = PBXFileReference; lastKnownFileType = sourcecode.swift; path = AppInfoView.swift; sourceTree = "<group>"; };
		8A262EDDC04B7D7B5E31F321 /* PrivateChatE2ETests.swift */ = {isa = PBXFileReference; lastKnownFileType = sourcecode.swift; path = PrivateChatE2ETests.swift; sourceTree = "<group>"; };
		8F3A7C058C2C8E1A06C8CF8B /* bitchat_macOS.app */ = {isa = PBXFileReference; explicitFileType = wrapper.application; includeInIndex = 0; name = bitchat_macOS.app; path = bitchat.app; sourceTree = BUILT_PRODUCTS_DIR; };
		9195CDC7EB236AFBC9A4D41A /* FingerprintView.swift */ = {isa = PBXFileReference; lastKnownFileType = sourcecode.swift; path = FingerprintView.swift; sourceTree = "<group>"; };
		95F16C3A4A5621C74461D8D3 /* LaunchScreen.storyboard */ = {isa = PBXFileReference; lastKnownFileType = file.storyboard; path = LaunchScreen.storyboard; sourceTree = "<group>"; };
		96D0D41CA19EE5A772AA8434 /* bitchat.app */ = {isa = PBXFileReference; explicitFileType = wrapper.application; includeInIndex = 0; path = bitchat.app; sourceTree = BUILT_PRODUCTS_DIR; };
		9AB6BE4ABD7F5088E9865E56 /* NoiseSession.swift */ = {isa = PBXFileReference; lastKnownFileType = sourcecode.swift; path = NoiseSession.swift; sourceTree = "<group>"; };
		9AC141774F6671FCDC347DC7 /* LinkPreviewView.swift */ = {isa = PBXFileReference; lastKnownFileType = sourcecode.swift; path = LinkPreviewView.swift; sourceTree = "<group>"; };
		A08E03AA0C63E97C91749AEC /* ContentView.swift */ = {isa = PBXFileReference; lastKnownFileType = sourcecode.swift; path = ContentView.swift; sourceTree = "<group>"; };
		A2136C3E22D02D4A8DBE7EAB /* BinaryProtocol.swift */ = {isa = PBXFileReference; lastKnownFileType = sourcecode.swift; path = BinaryProtocol.swift; sourceTree = "<group>"; };
		A5C498A3CE2AD68D5CF1318C /* MockNoiseSession.swift */ = {isa = PBXFileReference; lastKnownFileType = sourcecode.swift; path = MockNoiseSession.swift; sourceTree = "<group>"; };
		AA4D7595A613F7ED3B386132 /* MessageRetryService.swift */ = {isa = PBXFileReference; lastKnownFileType = sourcecode.swift; path = MessageRetryService.swift; sourceTree = "<group>"; };
		B1D6A89B36A3D31E590B94E5 /* NoiseHandshakeCoordinator.swift */ = {isa = PBXFileReference; lastKnownFileType = sourcecode.swift; path = NoiseHandshakeCoordinator.swift; sourceTree = "<group>"; };
		C0DB1DE27F0AAB5092663E8E /* bitchatTests_iOS.xctest */ = {isa = PBXFileReference; includeInIndex = 0; lastKnownFileType = wrapper.cfbundle; path = bitchatTests_iOS.xctest; sourceTree = BUILT_PRODUCTS_DIR; };
		C1B378C16594575FCC7F9C75 /* ShareViewController.swift */ = {isa = PBXFileReference; lastKnownFileType = sourcecode.swift; path = ShareViewController.swift; sourceTree = "<group>"; };
		C27328EE574221395B2B8E87 /* MockBluetoothMeshService.swift */ = {isa = PBXFileReference; lastKnownFileType = sourcecode.swift; path = MockBluetoothMeshService.swift; sourceTree = "<group>"; };
		CB043CA5EEB9AC8B07D61E97 /* OptimizedBloomFilter.swift */ = {isa = PBXFileReference; lastKnownFileType = sourcecode.swift; path = OptimizedBloomFilter.swift; sourceTree = "<group>"; };
		D22BF09A49010947CEFE45E2 /* PublicChatE2ETests.swift */ = {isa = PBXFileReference; lastKnownFileType = sourcecode.swift; path = PublicChatE2ETests.swift; sourceTree = "<group>"; };
		D5C3D880FF8AE1673B20E1E3 /* BluetoothMeshService.swift */ = {isa = PBXFileReference; lastKnownFileType = sourcecode.swift; path = BluetoothMeshService.swift; sourceTree = "<group>"; };
		D69A18D27F9A565FD6041E12 /* Info.plist */ = {isa = PBXFileReference; lastKnownFileType = text.plist; path = Info.plist; sourceTree = "<group>"; };
		E6B8F7B7D55092C2540A7996 /* ChatViewModel.swift */ = {isa = PBXFileReference; lastKnownFileType = sourcecode.swift; path = ChatViewModel.swift; sourceTree = "<group>"; };
		E95DBE6A48626C5AE287245E /* NoiseProtocolTests.swift */ = {isa = PBXFileReference; lastKnownFileType = sourcecode.swift; path = NoiseProtocolTests.swift; sourceTree = "<group>"; };
		EA706D8E5097785414646A8E /* Info.plist */ = {isa = PBXFileReference; lastKnownFileType = text.plist; path = Info.plist; sourceTree = "<group>"; };
		ED176FF3B274E35C2D827894 /* BatteryOptimizer.swift */ = {isa = PBXFileReference; lastKnownFileType = sourcecode.swift; path = BatteryOptimizer.swift; sourceTree = "<group>"; };
		EE7EFB209C86BBD956B749EC /* SecureLogger.swift */ = {isa = PBXFileReference; lastKnownFileType = sourcecode.swift; path = SecureLogger.swift; sourceTree = "<group>"; };
		EF625BB3AD919322C01A46B2 /* BitchatApp.swift */ = {isa = PBXFileReference; lastKnownFileType = sourcecode.swift; path = BitchatApp.swift; sourceTree = "<group>"; };
		F0C8FDD3DD5EDFF3DFB08606 /* LRUCache.swift */ = {isa = PBXFileReference; lastKnownFileType = sourcecode.swift; path = LRUCache.swift; sourceTree = "<group>"; };
		FC047F6B2E3A6C37004C2A52 /* MLS.xcframework */ = {isa = PBXFileReference; lastKnownFileType = wrapper.xcframework; name = MLS.xcframework; path = MLSBinary/MLS.xcframework; sourceTree = "<group>"; };
		FC75901A0F0073B5BB8356E7 /* TestConstants.swift */ = {isa = PBXFileReference; lastKnownFileType = sourcecode.swift; path = TestConstants.swift; sourceTree = "<group>"; };
		FDC18D910D6FF2E8B1B6C885 /* SecureIdentityStateManager.swift */ = {isa = PBXFileReference; lastKnownFileType = sourcecode.swift; path = SecureIdentityStateManager.swift; sourceTree = "<group>"; };
		FF7AF93D874001FBD94C8306 /* bitchat-macOS.entitlements */ = {isa = PBXFileReference; lastKnownFileType = text.plist.entitlements; path = "bitchat-macOS.entitlements"; sourceTree = "<group>"; };
/* End PBXFileReference section */

/* Begin PBXFrameworksBuildPhase section */
<<<<<<< HEAD
		31F6FDADA63050361C14F3A1 /* Frameworks */ = {
			isa = PBXFrameworksBuildPhase;
			buildActionMask = 2147483647;
			files = (
				3EE336D150427F736F32B56C /* MLS in Frameworks */,
=======
		04F127E92E37EBEF00FFBA8D /* Frameworks */ = {
			isa = PBXFrameworksBuildPhase;
			buildActionMask = 2147483647;
			files = (
				04E363362E3800310048E624 /* P256K in Frameworks */,
			);
			runOnlyForDeploymentPostprocessing = 0;
		};
		04F127ED2E37EBFF00FFBA8D /* Frameworks */ = {
			isa = PBXFrameworksBuildPhase;
			buildActionMask = 2147483647;
			files = (
				04E363372E3800310048E624 /* P256K in Frameworks */,
			);
			runOnlyForDeploymentPostprocessing = 0;
		};
/* End PBXFrameworksBuildPhase section */

/* Begin PBXGroup section */
		04636BC62E30BE5100FBCFA8 /* EndToEnd */ = {
			isa = PBXGroup;
			children = (
				04636BC42E30BE5100FBCFA8 /* PrivateChatE2ETests.swift */,
				04636BC52E30BE5100FBCFA8 /* PublicChatE2ETests.swift */,
>>>>>>> 2ed3c47d
			);
			runOnlyForDeploymentPostprocessing = 0;
		};
		B5A5CC493FFB3D8966548140 /* Frameworks */ = {
			isa = PBXFrameworksBuildPhase;
			buildActionMask = 2147483647;
			files = (
				FC047F6C2E3A6C37004C2A52 /* MLS.xcframework in Frameworks */,
			);
			runOnlyForDeploymentPostprocessing = 0;
		};
/* End PBXFrameworksBuildPhase section */

/* Begin PBXGroup section */
		18198ED912AAF495D8AF7763 = {
			isa = PBXGroup;
			children = (
				2F82C5FC8433F4064F079D1F /* bitchat */,
				A2E8C336FA1ADBEC03261DFD /* bitchatShareExtension */,
				C3D98EB3E1B455E321F519F4 /* bitchatTests */,
				8EC10C3A9A3DD8559D36464E /* Packages */,
				9F37F9F2C353B58AC809E93B /* Products */,
				FC047F6A2E3A6C37004C2A52 /* Frameworks */,
			);
			sourceTree = "<group>";
		};
		204CC4C7704C7348D456E374 /* TestUtilities */ = {
			isa = PBXGroup;
			children = (
				FC75901A0F0073B5BB8356E7 /* TestConstants.swift */,
				2E346DF8E026FD34EE3DD038 /* TestHelpers.swift */,
			);
			path = TestUtilities;
			sourceTree = "<group>";
		};
		2F82C5FC8433F4064F079D1F /* bitchat */ = {
			isa = PBXGroup;
			children = (
				3A69677D382F1C3D5ED03F7D /* Assets.xcassets */,
				FF7AF93D874001FBD94C8306 /* bitchat-macOS.entitlements */,
				527EB217EFDFAD4CF1C91F07 /* bitchat.entitlements */,
				EF625BB3AD919322C01A46B2 /* BitchatApp.swift */,
				EA706D8E5097785414646A8E /* Info.plist */,
				95F16C3A4A5621C74461D8D3 /* LaunchScreen.storyboard */,
				C845B6F5D25AEEA0B9FE557F /* Identity */,
				637EDFDD042BDB5F2569A501 /* Noise */,
				ADD53BCDA233C02E53458926 /* Protocols */,
				D98A3186D7E4C72E35BDF7FE /* Services */,
				9A78348821A7D3374607D4E3 /* Utils */,
				45BB7D87CAE42A8C0447D909 /* ViewModels */,
				A55126E93155456CAA8D6656 /* Views */,
			);
			path = bitchat;
			sourceTree = "<group>";
		};
		45BB7D87CAE42A8C0447D909 /* ViewModels */ = {
			isa = PBXGroup;
			children = (
				E6B8F7B7D55092C2540A7996 /* ChatViewModel.swift */,
			);
			path = ViewModels;
			sourceTree = "<group>";
		};
		5B90895AFF0957E08FA3D429 /* Integration */ = {
			isa = PBXGroup;
			children = (
				5BC5AB43F4A8FB62C935CD74 /* IntegrationTests.swift */,
			);
			path = Integration;
			sourceTree = "<group>";
		};
		637EDFDD042BDB5F2569A501 /* Noise */ = {
			isa = PBXGroup;
			children = (
				B1D6A89B36A3D31E590B94E5 /* NoiseHandshakeCoordinator.swift */,
				43613045E63D21D429396805 /* NoiseProtocol.swift */,
				43B4548DAFC9F7AA8873DA53 /* NoiseSecurityConsiderations.swift */,
				9AB6BE4ABD7F5088E9865E56 /* NoiseSession.swift */,
			);
			path = Noise;
			sourceTree = "<group>";
		};
<<<<<<< HEAD
		84933DAE9D7E5D0155BA7AEA /* Protocol */ = {
			isa = PBXGroup;
			children = (
				0B3CC6FA298729906109F61B /* BinaryProtocolTests.swift */,
=======
		04F127E32E37EBAA00FFBA8D /* Nostr */ = {
			isa = PBXGroup;
			children = (
				04F127F02E37EEB800FFBA8D /* NostrProtocol.swift */,
				04F127F12E37EEB800FFBA8D /* NostrRelayManager.swift */,
				04F127E22E37EBAA00FFBA8D /* NostrIdentity.swift */,
			);
			path = Nostr;
			sourceTree = "<group>";
		};
		04F127EA2E37EBF300FFBA8D /* Frameworks */ = {
			isa = PBXGroup;
			children = (
			);
			name = Frameworks;
			sourceTree = "<group>";
		};
		04F127FD2E37EF3D00FFBA8D /* Models */ = {
			isa = PBXGroup;
			children = (
				04F127FC2E37EF3D00FFBA8D /* BitchatPeer.swift */,
				04F128072E37F10000FFBA8D /* PeerSession.swift */,
			);
			path = Models;
			sourceTree = "<group>";
		};
		18198ED912AAF495D8AF7763 = {
			isa = PBXGroup;
			children = (
				2F82C5FC8433F4064F079D1F /* bitchat */,
				A2E8C336FA1ADBEC03261DFD /* bitchatShareExtension */,
				C3D98EB3E1B455E321F519F4 /* bitchatTests */,
				9F37F9F2C353B58AC809E93B /* Products */,
				04F127EA2E37EBF300FFBA8D /* Frameworks */,
>>>>>>> 2ed3c47d
			);
			path = Protocol;
			sourceTree = "<group>";
		};
<<<<<<< HEAD
		8EC10C3A9A3DD8559D36464E /* Packages */ = {
=======
		2F82C5FC8433F4064F079D1F /* bitchat */ = {
			isa = PBXGroup;
			children = (
				3A69677D382F1C3D5ED03F7D /* Assets.xcassets */,
				FF7AF93D874001FBD94C8306 /* bitchat-macOS.entitlements */,
				527EB217EFDFAD4CF1C91F07 /* bitchat.entitlements */,
				EF625BB3AD919322C01A46B2 /* BitchatApp.swift */,
				EA706D8E5097785414646A8E /* Info.plist */,
				95F16C3A4A5621C74461D8D3 /* LaunchScreen.storyboard */,
				ADD53BCDA233C02E53458926 /* Protocols */,
				04B6BA442E2035530090FE39 /* Noise */,
				04F127E32E37EBAA00FFBA8D /* Nostr */,
				D98A3186D7E4C72E35BDF7FE /* Services */,
				6078981E5A3646BC84CC6DB4 /* Identity */,
				04F127FD2E37EF3D00FFBA8D /* Models */,
				9A78348821A7D3374607D4E3 /* Utils */,
				45BB7D87CAE42A8C0447D909 /* ViewModels */,
				A55126E93155456CAA8D6656 /* Views */,
			);
			path = bitchat;
			sourceTree = "<group>";
		};
		45BB7D87CAE42A8C0447D909 /* ViewModels */ = {
>>>>>>> 2ed3c47d
			isa = PBXGroup;
			children = (
				1F4E09C6CC4DF353E54639C4 /* MLSBinary */,
			);
			name = Packages;
			sourceTree = "<group>";
		};
		966CD21F221332CF564AC724 /* Mocks */ = {
			isa = PBXGroup;
			children = (
				C27328EE574221395B2B8E87 /* MockBluetoothMeshService.swift */,
				A5C498A3CE2AD68D5CF1318C /* MockNoiseSession.swift */,
			);
			path = Mocks;
			sourceTree = "<group>";
		};
		9A78348821A7D3374607D4E3 /* Utils */ = {
			isa = PBXGroup;
			children = (
				ED176FF3B274E35C2D827894 /* BatteryOptimizer.swift */,
				32F149C43D1915831B60FE09 /* CompressionUtil.swift */,
				F0C8FDD3DD5EDFF3DFB08606 /* LRUCache.swift */,
				CB043CA5EEB9AC8B07D61E97 /* OptimizedBloomFilter.swift */,
				EE7EFB209C86BBD956B749EC /* SecureLogger.swift */,
			);
			path = Utils;
			sourceTree = "<group>";
		};
		9F37F9F2C353B58AC809E93B /* Products */ = {
			isa = PBXGroup;
			children = (
				96D0D41CA19EE5A772AA8434 /* bitchat.app */,
				8F3A7C058C2C8E1A06C8CF8B /* bitchat_macOS.app */,
				61F92EBA29C47C0FCC482F1F /* bitchatShareExtension.appex */,
				C0DB1DE27F0AAB5092663E8E /* bitchatTests_iOS.xctest */,
				03C57F452B55FD0FD8F51421 /* bitchatTests_macOS.xctest */,
			);
			name = Products;
			sourceTree = "<group>";
		};
		A2E8C336FA1ADBEC03261DFD /* bitchatShareExtension */ = {
			isa = PBXGroup;
			children = (
				3668EEBB42FD4A24D5D83B7B /* bitchatShareExtension.entitlements */,
				3A556661F74B7D5AE2F0521B /* Info.plist */,
				C1B378C16594575FCC7F9C75 /* ShareViewController.swift */,
			);
			path = bitchatShareExtension;
			sourceTree = "<group>";
		};
		A55126E93155456CAA8D6656 /* Views */ = {
			isa = PBXGroup;
			children = (
				763E0DBA9492A654FC0CDCB9 /* AppInfoView.swift */,
				A08E03AA0C63E97C91749AEC /* ContentView.swift */,
				9195CDC7EB236AFBC9A4D41A /* FingerprintView.swift */,
				9AC141774F6671FCDC347DC7 /* LinkPreviewView.swift */,
			);
			path = Views;
			sourceTree = "<group>";
		};
		ADD53BCDA233C02E53458926 /* Protocols */ = {
			isa = PBXGroup;
			children = (
				5318B743C64628A125261163 /* BinaryEncodingUtils.swift */,
				A2136C3E22D02D4A8DBE7EAB /* BinaryProtocol.swift */,
				229F17B68CFF7AB1BC91C847 /* BitchatProtocol.swift */,
			);
			path = Protocols;
			sourceTree = "<group>";
		};
		C2F78AB254FDAD5FEDA18B58 /* EndToEnd */ = {
			isa = PBXGroup;
			children = (
				8A262EDDC04B7D7B5E31F321 /* PrivateChatE2ETests.swift */,
				D22BF09A49010947CEFE45E2 /* PublicChatE2ETests.swift */,
			);
			path = EndToEnd;
			sourceTree = "<group>";
		};
		C3D98EB3E1B455E321F519F4 /* bitchatTests */ = {
			isa = PBXGroup;
			children = (
				D69A18D27F9A565FD6041E12 /* Info.plist */,
				C2F78AB254FDAD5FEDA18B58 /* EndToEnd */,
				5B90895AFF0957E08FA3D429 /* Integration */,
				966CD21F221332CF564AC724 /* Mocks */,
				D80E19E04513C0046D611574 /* Noise */,
				84933DAE9D7E5D0155BA7AEA /* Protocol */,
				204CC4C7704C7348D456E374 /* TestUtilities */,
			);
			path = bitchatTests;
			sourceTree = "<group>";
		};
		C845B6F5D25AEEA0B9FE557F /* Identity */ = {
			isa = PBXGroup;
			children = (
				05BA20BC0F123F1507C5C247 /* IdentityModels.swift */,
				FDC18D910D6FF2E8B1B6C885 /* SecureIdentityStateManager.swift */,
			);
			path = Identity;
			sourceTree = "<group>";
		};
		D80E19E04513C0046D611574 /* Noise */ = {
			isa = PBXGroup;
			children = (
				E95DBE6A48626C5AE287245E /* NoiseProtocolTests.swift */,
			);
			path = Noise;
			sourceTree = "<group>";
		};
		D98A3186D7E4C72E35BDF7FE /* Services */ = {
			isa = PBXGroup;
			children = (
<<<<<<< HEAD
=======
				04F127F62E37EEEE00FFBA8D /* FavoritesPersistenceService.swift */,
				04F127F72E37EEEE00FFBA8D /* MessageRouter.swift */,
				04F127FF2E37F00000FFBA8D /* ProcessedMessagesService.swift */,
				04B6BA4D2E2038A70090FE39 /* NoiseEncryptionService.swift */,
>>>>>>> 2ed3c47d
				D5C3D880FF8AE1673B20E1E3 /* BluetoothMeshService.swift */,
				12B9C3EDF3BC73D3BC106DA4 /* DeliveryTracker.swift */,
				136696FC4436A02D98CE6A77 /* KeychainManager.swift */,
				AA4D7595A613F7ED3B386132 /* MessageRetryService.swift */,
				24EA71E803DA61005F6A1F7A /* MLSKeyPackageTransmissionService.swift */,
				394E8A1AC76EFAE352075BE9 /* NoiseEncryptionService.swift */,
				3448F84BF86A42A3CC4A9379 /* NotificationService.swift */,
			);
			path = Services;
			sourceTree = "<group>";
		};
		FC047F6A2E3A6C37004C2A52 /* Frameworks */ = {
			isa = PBXGroup;
			children = (
				FC047F6B2E3A6C37004C2A52 /* MLS.xcframework */,
			);
			name = Frameworks;
			sourceTree = "<group>";
		};
/* End PBXGroup section */

/* Begin PBXNativeTarget section */
		0576A29205865664C0937536 /* bitchat_macOS */ = {
			isa = PBXNativeTarget;
			buildConfigurationList = DA5644925338B8189B035657 /* Build configuration list for PBXNativeTarget "bitchat_macOS" */;
			buildPhases = (
				137ABE739BF20ACDDF8CC605 /* Sources */,
				0214973A876129753D39EB47 /* Resources */,
<<<<<<< HEAD
				31F6FDADA63050361C14F3A1 /* Frameworks */,
=======
				04F127ED2E37EBFF00FFBA8D /* Frameworks */,
>>>>>>> 2ed3c47d
			);
			buildRules = (
			);
			dependencies = (
			);
			name = bitchat_macOS;
			packageProductDependencies = (
<<<<<<< HEAD
				A0B91563DF36225CE25C2B98 /* MLS */,
=======
				04F127E82E37EBDB00FFBA8D /* P256K */,
>>>>>>> 2ed3c47d
			);
			productName = bitchat_macOS;
			productReference = 8F3A7C058C2C8E1A06C8CF8B /* bitchat_macOS.app */;
			productType = "com.apple.product-type.application";
		};
		47FF23248747DD7CB666CB91 /* bitchatTests_macOS */ = {
			isa = PBXNativeTarget;
			buildConfigurationList = 1C27B5BA3DB46DDF0DBFEF62 /* Build configuration list for PBXNativeTarget "bitchatTests_macOS" */;
			buildPhases = (
				5C22AA7B9ACC5A861445C769 /* Sources */,
			);
			buildRules = (
			);
			dependencies = (
				4AA8605DCAA64A45657EF0CA /* PBXTargetDependency */,
			);
			name = bitchatTests_macOS;
			packageProductDependencies = (
			);
			productName = bitchatTests_macOS;
			productReference = 03C57F452B55FD0FD8F51421 /* bitchatTests_macOS.xctest */;
			productType = "com.apple.product-type.bundle.unit-test";
		};
		57CA17A36A2532A6CFF367BB /* bitchatShareExtension */ = {
			isa = PBXNativeTarget;
			buildConfigurationList = E4EA6DC648DF55FF84032EB5 /* Build configuration list for PBXNativeTarget "bitchatShareExtension" */;
			buildPhases = (
				0A08E70F08F55FD5BA8C7EF3 /* Sources */,
			);
			buildRules = (
			);
			dependencies = (
			);
			name = bitchatShareExtension;
			packageProductDependencies = (
			);
			productName = bitchatShareExtension;
			productReference = 61F92EBA29C47C0FCC482F1F /* bitchatShareExtension.appex */;
			productType = "com.apple.product-type.app-extension";
		};
		6CB97DF2EA57234CB3E563B8 /* bitchatTests_iOS */ = {
			isa = PBXNativeTarget;
			buildConfigurationList = 38C4AF6313E5037F25CEF30B /* Build configuration list for PBXNativeTarget "bitchatTests_iOS" */;
			buildPhases = (
				865C8403EF02C089369A9FCB /* Sources */,
			);
			buildRules = (
			);
			dependencies = (
				D8C09F21DB7DC06E8E672C21 /* PBXTargetDependency */,
			);
			name = bitchatTests_iOS;
			packageProductDependencies = (
			);
			productName = bitchatTests_iOS;
			productReference = C0DB1DE27F0AAB5092663E8E /* bitchatTests_iOS.xctest */;
			productType = "com.apple.product-type.bundle.unit-test";
		};
		AF077EA0474EDEDE2C72716C /* bitchat_iOS */ = {
			isa = PBXNativeTarget;
			buildConfigurationList = 53EADEF7546F94DDF82271B9 /* Build configuration list for PBXNativeTarget "bitchat_iOS" */;
			buildPhases = (
				4E49E34F00154C051AE90FED /* Sources */,
				CD6E8F32BC38357473954F97 /* Resources */,
				B5A5CC493FFB3D8966548140 /* Frameworks */,
				B6C356449BAE4E0F650565D1 /* Embed Foundation Extensions */,
<<<<<<< HEAD
				FC047F6E2E3A6C37004C2A52 /* Embed Frameworks */,
=======
				04F127E92E37EBEF00FFBA8D /* Frameworks */,
>>>>>>> 2ed3c47d
			);
			buildRules = (
			);
			dependencies = (
				6EB655BA5DB11909C1DEC460 /* PBXTargetDependency */,
			);
			name = bitchat_iOS;
			packageProductDependencies = (
				04F127E72E37EBCD00FFBA8D /* P256K */,
			);
			productName = bitchat_iOS;
			productReference = 96D0D41CA19EE5A772AA8434 /* bitchat.app */;
			productType = "com.apple.product-type.application";
		};
/* End PBXNativeTarget section */

/* Begin PBXProject section */
		475D96681D0EA0AE57A4E06E /* Project object */ = {
			isa = PBXProject;
			attributes = {
				BuildIndependentTargetsInParallel = YES;
				LastUpgradeCheck = 1430;
				TargetAttributes = {
					0576A29205865664C0937536 = {
						DevelopmentTeam = L3N5LHJD5Y;
						ProvisioningStyle = Automatic;
					};
					47FF23248747DD7CB666CB91 = {
						DevelopmentTeam = L3N5LHJD5Y;
						ProvisioningStyle = Automatic;
					};
					57CA17A36A2532A6CFF367BB = {
						ProvisioningStyle = Automatic;
					};
					6CB97DF2EA57234CB3E563B8 = {
						DevelopmentTeam = L3N5LHJD5Y;
						ProvisioningStyle = Automatic;
					};
					AF077EA0474EDEDE2C72716C = {
						ProvisioningStyle = Automatic;
					};
				};
			};
			buildConfigurationList = 3EA424CBD51200895D361189 /* Build configuration list for PBXProject "bitchat" */;
			compatibilityVersion = "Xcode 14.0";
			developmentRegion = en;
			hasScannedForEncodings = 0;
			knownRegions = (
				Base,
				en,
			);
			mainGroup = 18198ED912AAF495D8AF7763;
			minimizedProjectReferenceProxies = 1;
			packageReferences = (
<<<<<<< HEAD
				E16ECD930F22B1FF9BDDD4A3 /* XCLocalSwiftPackageReference "MLSBinary" */,
=======
				04F127E62E37EBCD00FFBA8D /* XCRemoteSwiftPackageReference "swift-secp256k1" */,
>>>>>>> 2ed3c47d
			);
			projectDirPath = "";
			projectRoot = "";
			targets = (
				57CA17A36A2532A6CFF367BB /* bitchatShareExtension */,
				6CB97DF2EA57234CB3E563B8 /* bitchatTests_iOS */,
				47FF23248747DD7CB666CB91 /* bitchatTests_macOS */,
				AF077EA0474EDEDE2C72716C /* bitchat_iOS */,
				0576A29205865664C0937536 /* bitchat_macOS */,
			);
		};
/* End PBXProject section */

/* Begin PBXResourcesBuildPhase section */
		0214973A876129753D39EB47 /* Resources */ = {
			isa = PBXResourcesBuildPhase;
			buildActionMask = 2147483647;
			files = (
				7DD72D928FF9DD3CA81B46B0 /* Assets.xcassets in Resources */,
				46E1E1013CC18AB66105DB27 /* LaunchScreen.storyboard in Resources */,
			);
			runOnlyForDeploymentPostprocessing = 0;
		};
		CD6E8F32BC38357473954F97 /* Resources */ = {
			isa = PBXResourcesBuildPhase;
			buildActionMask = 2147483647;
			files = (
				BCCFEDC1EBE59323C3C470BF /* Assets.xcassets in Resources */,
				E65BBB6544FE0159F3C6C3A8 /* LaunchScreen.storyboard in Resources */,
			);
			runOnlyForDeploymentPostprocessing = 0;
		};
/* End PBXResourcesBuildPhase section */

/* Begin PBXSourcesBuildPhase section */
		0A08E70F08F55FD5BA8C7EF3 /* Sources */ = {
			isa = PBXSourcesBuildPhase;
			buildActionMask = 2147483647;
			files = (
				9C7D287C8E67AAE576A5ECB7 /* ShareViewController.swift in Sources */,
			);
			runOnlyForDeploymentPostprocessing = 0;
		};
		137ABE739BF20ACDDF8CC605 /* Sources */ = {
			isa = PBXSourcesBuildPhase;
			buildActionMask = 2147483647;
			files = (
				AD11E46940D742AEAF547EB2 /* AppInfoView.swift in Sources */,
				C0A80BA73EC1A372B9338E3C /* BatteryOptimizer.swift in Sources */,
				9B51E9B63A3EA59B1A7874BD /* BinaryEncodingUtils.swift in Sources */,
				4B747085D07A1BCE0F5BA612 /* BinaryProtocol.swift in Sources */,
				6E7761E21C99F28AE2F9BE5F /* BitchatApp.swift in Sources */,
				923027D6F2F417AFA2488127 /* BitchatProtocol.swift in Sources */,
				7A50E2F04A3515A7E90EEAE4 /* BluetoothMeshService.swift in Sources */,
				04F127F42E37EEB800FFBA8D /* NostrProtocol.swift in Sources */,
				04F127F52E37EEB800FFBA8D /* NostrRelayManager.swift in Sources */,
				D450CF41F207BDE1A1AAA56E /* ChatViewModel.swift in Sources */,
				B0CA7796B2B2AC2B33F84548 /* CompressionUtil.swift in Sources */,
				92D34E7A07C990C8A815B0CE /* ContentView.swift in Sources */,
				8DCEEA289EF7C49E7CD38B08 /* DeliveryTracker.swift in Sources */,
				6C63FA98D59854C15C57B3D6 /* FingerprintView.swift in Sources */,
				38EDDC049FD56B1BB1F14C91 /* IdentityModels.swift in Sources */,
				FB8819B4C84FAFEF5C36B216 /* KeychainManager.swift in Sources */,
<<<<<<< HEAD
				020C6F3862FB1446B8AF86A2 /* LRUCache.swift in Sources */,
				31D147471B9F4E2815352DDA /* LinkPreviewView.swift in Sources */,
				68EA6BE7710FFE84990A0F89 /* MLSKeyPackageTransmissionService.swift in Sources */,
=======
				04F127E52E37EBAA00FFBA8D /* NostrIdentity.swift in Sources */,
				04636BBA2E2FAA1700FBCFA8 /* BinaryEncodingUtils.swift in Sources */,
				04AD0B4E2E25B9580002A40A /* IdentityModels.swift in Sources */,
				04AD0B4F2E25B9580002A40A /* SecureIdentityStateManager.swift in Sources */,
				31D147471B9F4E2815352DDA /* LinkPreviewView.swift in Sources */,
				04F127FE2E37EF3D00FFBA8D /* BitchatPeer.swift in Sources */,
				04F128062E37F10000FFBA8D /* PeerSession.swift in Sources */,
				04B6BA572E203D6C0090FE39 /* FingerprintView.swift in Sources */,
				04636BED2E30CD4A00FBCFA8 /* NoiseHandshakeCoordinator.swift in Sources */,
>>>>>>> 2ed3c47d
				C99763A4761567F587D21688 /* MessageRetryService.swift in Sources */,
				501BC56B1A08C0327A09AAF1 /* NoiseEncryptionService.swift in Sources */,
				AFF33EF44626EF0579D17EB1 /* NoiseHandshakeCoordinator.swift in Sources */,
				8C1AB0F2D48207E0755DA91A /* NoiseProtocol.swift in Sources */,
				D691938B4029A04CC905FDC8 /* NoiseSecurityConsiderations.swift in Sources */,
				8A14ADADF5CD7A79919CB655 /* NoiseSession.swift in Sources */,
				749D8CF8A362B6CD0786782D /* NotificationService.swift in Sources */,
				0245710AEAA58AD0A1425234 /* OptimizedBloomFilter.swift in Sources */,
<<<<<<< HEAD
				E2DCF7817344F1CCDB8B7B2F /* SecureIdentityStateManager.swift in Sources */,
				D111988977C3BC246AB27FA4 /* SecureLogger.swift in Sources */,
=======
				04F127F82E37EEEE00FFBA8D /* MessageRouter.swift in Sources */,
				04F127F92E37EEEE00FFBA8D /* FavoritesPersistenceService.swift in Sources */,
				04F128042E37F00000FFBA8D /* ProcessedMessagesService.swift in Sources */,
>>>>>>> 2ed3c47d
			);
			runOnlyForDeploymentPostprocessing = 0;
		};
		4E49E34F00154C051AE90FED /* Sources */ = {
			isa = PBXSourcesBuildPhase;
			buildActionMask = 2147483647;
			files = (
				ABAF130D88561F4A646F0430 /* AppInfoView.swift in Sources */,
				5D95F2BFBE257A1225998389 /* BatteryOptimizer.swift in Sources */,
				AFB6AEFCABBE97441CB3102B /* BinaryEncodingUtils.swift in Sources */,
				F455F011B3B648ADA233F998 /* BinaryProtocol.swift in Sources */,
				10E68BB889356219189E38EC /* BitchatApp.swift in Sources */,
				6DE056E1EE9850E9FBF50157 /* BitchatProtocol.swift in Sources */,
				D948085736ED8E736C1DE3B0 /* BluetoothMeshService.swift in Sources */,
				04F127F22E37EEB800FFBA8D /* NostrProtocol.swift in Sources */,
				04F127F32E37EEB800FFBA8D /* NostrRelayManager.swift in Sources */,
				7576A357B278E5733E9D9F33 /* ChatViewModel.swift in Sources */,
				7DCA0DBCB8884E3B31C7BCE3 /* CompressionUtil.swift in Sources */,
				1D9674FA5F998503831DC281 /* ContentView.swift in Sources */,
				CD0AE423F03AC52BAFC16834 /* DeliveryTracker.swift in Sources */,
				132DF1E24B4E9C7DCDAD4376 /* FingerprintView.swift in Sources */,
				B909706CD38FC56C0C8EB7BF /* IdentityModels.swift in Sources */,
				8F737CE0435792CC2AD65FCB /* KeychainManager.swift in Sources */,
<<<<<<< HEAD
				B8188B9476D3A452088ED514 /* LRUCache.swift in Sources */,
				7A5B1AB5642FEC168E917949 /* LinkPreviewView.swift in Sources */,
				AF8C47BB34E4571867089989 /* MLSKeyPackageTransmissionService.swift in Sources */,
=======
				04F127E42E37EBAA00FFBA8D /* NostrIdentity.swift in Sources */,
				04636BBC2E2FAA1700FBCFA8 /* BinaryEncodingUtils.swift in Sources */,
				0FBC81FF78CF4711B78E092A /* IdentityModels.swift in Sources */,
				1AF9F9036DEE42408D557A87 /* SecureIdentityStateManager.swift in Sources */,
				7A5B1AB5642FEC168E917949 /* LinkPreviewView.swift in Sources */,
				04F127FF2E37EF3D00FFBA8D /* BitchatPeer.swift in Sources */,
				04F128082E37F10000FFBA8D /* PeerSession.swift in Sources */,
				04B6BA552E203D6C0090FE39 /* FingerprintView.swift in Sources */,
				04636BEE2E30CD4A00FBCFA8 /* NoiseHandshakeCoordinator.swift in Sources */,
>>>>>>> 2ed3c47d
				CEAE115C9C3EB3C4ED82F128 /* MessageRetryService.swift in Sources */,
				5EE49E150BBF0488E7473687 /* NoiseEncryptionService.swift in Sources */,
				6D0D4A0B1D8B659DCBAE7C9C /* NoiseHandshakeCoordinator.swift in Sources */,
				A7187D48B07C6857DE01D0ED /* NoiseProtocol.swift in Sources */,
				9CCF09F7527EC681A13FC246 /* NoiseSecurityConsiderations.swift in Sources */,
				92D1CF17DF88EA298F6E5E8E /* NoiseSession.swift in Sources */,
				61C81ED5F679D5E973EE0C07 /* NotificationService.swift in Sources */,
				1F48A8CEEE9399D1EBD08F0C /* OptimizedBloomFilter.swift in Sources */,
<<<<<<< HEAD
				68C4BE564735F6E7915274A2 /* SecureIdentityStateManager.swift in Sources */,
				EC5241969D2550B97629EBD0 /* SecureLogger.swift in Sources */,
=======
				04F127FA2E37EEEE00FFBA8D /* MessageRouter.swift in Sources */,
				04F127FB2E37EEEE00FFBA8D /* FavoritesPersistenceService.swift in Sources */,
				04F128052E37F00000FFBA8D /* ProcessedMessagesService.swift in Sources */,
>>>>>>> 2ed3c47d
			);
			runOnlyForDeploymentPostprocessing = 0;
		};
		5C22AA7B9ACC5A861445C769 /* Sources */ = {
			isa = PBXSourcesBuildPhase;
			buildActionMask = 2147483647;
			files = (
				AA6E067DB034FC0FA23C28A9 /* BinaryProtocolTests.swift in Sources */,
				8F282E9CCA5AE1ECC001D2E4 /* IntegrationTests.swift in Sources */,
				D727EA273CB214FC32612469 /* MockBluetoothMeshService.swift in Sources */,
				5A1E1E14B627493E4B98E4F9 /* MockNoiseSession.swift in Sources */,
				765254F56997F01054699AC0 /* NoiseProtocolTests.swift in Sources */,
				ED83C7AC1E6BEF15389C0132 /* PrivateChatE2ETests.swift in Sources */,
				A0A1C26EFBFDD5B8EFEEDE57 /* PublicChatE2ETests.swift in Sources */,
				2EFCCAA297B16FA2B56747C7 /* TestConstants.swift in Sources */,
				B45AD5BF95220A0289216D32 /* TestHelpers.swift in Sources */,
			);
			runOnlyForDeploymentPostprocessing = 0;
		};
		865C8403EF02C089369A9FCB /* Sources */ = {
			isa = PBXSourcesBuildPhase;
			buildActionMask = 2147483647;
			files = (
				0B6F25559A21F8C69C8357C6 /* BinaryProtocolTests.swift in Sources */,
				686441ABC2AF83EE98E6ECF2 /* IntegrationTests.swift in Sources */,
				8851F08D88C5B1DE7B9F55C6 /* MockBluetoothMeshService.swift in Sources */,
				898212F2ABAD68E1E889019B /* MockNoiseSession.swift in Sources */,
				BC4DC75F4FB823FF40569676 /* NoiseProtocolTests.swift in Sources */,
				0AE840940F21AFC07C226636 /* PrivateChatE2ETests.swift in Sources */,
				8CE446C9364F54DF89E7A364 /* PublicChatE2ETests.swift in Sources */,
				8D0196EAEE56973679F6A655 /* TestConstants.swift in Sources */,
				37DDF3D09E2BAB92A5A8A9C1 /* TestHelpers.swift in Sources */,
			);
			runOnlyForDeploymentPostprocessing = 0;
		};
/* End PBXSourcesBuildPhase section */

/* Begin PBXTargetDependency section */
		4AA8605DCAA64A45657EF0CA /* PBXTargetDependency */ = {
			isa = PBXTargetDependency;
			target = 0576A29205865664C0937536 /* bitchat_macOS */;
			targetProxy = FF470234EF8C6BB8865B80B5 /* PBXContainerItemProxy */;
		};
		6EB655BA5DB11909C1DEC460 /* PBXTargetDependency */ = {
			isa = PBXTargetDependency;
			target = 57CA17A36A2532A6CFF367BB /* bitchatShareExtension */;
			targetProxy = E35E7AF9854A2E72452DD34F /* PBXContainerItemProxy */;
		};
		D8C09F21DB7DC06E8E672C21 /* PBXTargetDependency */ = {
			isa = PBXTargetDependency;
			target = AF077EA0474EDEDE2C72716C /* bitchat_iOS */;
			targetProxy = 96415D4F989854F908EAD303 /* PBXContainerItemProxy */;
		};
/* End PBXTargetDependency section */

/* Begin XCBuildConfiguration section */
		077A5203074247CF8F766E2F /* Debug */ = {
			isa = XCBuildConfiguration;
			buildSettings = {
				BUNDLE_LOADER = "$(TEST_HOST)";
				CODE_SIGNING_ALLOWED = YES;
				CODE_SIGNING_REQUIRED = YES;
				CODE_SIGN_STYLE = Automatic;
				DEVELOPMENT_TEAM = L3N5LHJD5Y;
				INFOPLIST_FILE = bitchatTests/Info.plist;
				IPHONEOS_DEPLOYMENT_TARGET = 16.0;
				LD_RUNPATH_SEARCH_PATHS = (
					"$(inherited)",
					"@executable_path/Frameworks",
					"@loader_path/Frameworks",
				);
				PRODUCT_BUNDLE_IDENTIFIER = chat.bitchat.tests;
				SDKROOT = iphoneos;
				SWIFT_VERSION = 5.0;
				TARGETED_DEVICE_FAMILY = "1,2";
				TEST_HOST = "$(BUILT_PRODUCTS_DIR)/bitchat.app/$(BUNDLE_EXECUTABLE_FOLDER_PATH)/bitchat";
			};
			name = Debug;
		};
		0DACAA261446D178EDD30ECA /* Release */ = {
			isa = XCBuildConfiguration;
			buildSettings = {
				BUNDLE_LOADER = "$(TEST_HOST)";
				CODE_SIGNING_ALLOWED = YES;
				CODE_SIGNING_REQUIRED = YES;
				CODE_SIGN_STYLE = Automatic;
				DEVELOPMENT_TEAM = L3N5LHJD5Y;
				INFOPLIST_FILE = bitchatTests/Info.plist;
				IPHONEOS_DEPLOYMENT_TARGET = 16.0;
				LD_RUNPATH_SEARCH_PATHS = (
					"$(inherited)",
					"@executable_path/Frameworks",
					"@loader_path/Frameworks",
				);
				PRODUCT_BUNDLE_IDENTIFIER = chat.bitchat.tests;
				SDKROOT = iphoneos;
				SWIFT_VERSION = 5.0;
				TARGETED_DEVICE_FAMILY = "1,2";
				TEST_HOST = "$(BUILT_PRODUCTS_DIR)/bitchat.app/$(BUNDLE_EXECUTABLE_FOLDER_PATH)/bitchat";
			};
			name = Release;
		};
		147FDAE548082D5B921C6F0B /* Release */ = {
			isa = XCBuildConfiguration;
			buildSettings = {
				BUNDLE_LOADER = "$(TEST_HOST)";
				CODE_SIGNING_ALLOWED = YES;
				CODE_SIGNING_REQUIRED = YES;
				CODE_SIGN_STYLE = Automatic;
				COMBINE_HIDPI_IMAGES = YES;
				DEVELOPMENT_TEAM = L3N5LHJD5Y;
				INFOPLIST_FILE = bitchatTests/Info.plist;
				LD_RUNPATH_SEARCH_PATHS = (
					"$(inherited)",
					"@executable_path/../Frameworks",
					"@loader_path/../Frameworks",
				);
				MACOSX_DEPLOYMENT_TARGET = 13.0;
				PRODUCT_BUNDLE_IDENTIFIER = chat.bitchat.tests;
				SDKROOT = macosx;
				SWIFT_VERSION = 5.0;
				TEST_HOST = "$(BUILT_PRODUCTS_DIR)/bitchat.app/Contents/MacOS/bitchat";
			};
			name = Release;
		};
		3DCF45111852FB2AEBE05E31 /* Release */ = {
			isa = XCBuildConfiguration;
			buildSettings = {
				CODE_SIGNING_ALLOWED = YES;
				CODE_SIGNING_REQUIRED = YES;
				CODE_SIGN_ALLOW_ENTITLEMENTS_MODIFICATION = YES;
				CODE_SIGN_ENTITLEMENTS = bitchatShareExtension/bitchatShareExtension.entitlements;
				CODE_SIGN_STYLE = Automatic;
				DEVELOPMENT_TEAM = 2TS8ML5579;
				INFOPLIST_FILE = bitchatShareExtension/Info.plist;
				IPHONEOS_DEPLOYMENT_TARGET = 16.0;
				LD_RUNPATH_SEARCH_PATHS = (
					"$(inherited)",
					"@executable_path/Frameworks",
					"@executable_path/../../Frameworks",
				);
<<<<<<< HEAD
				PRODUCT_BUNDLE_IDENTIFIER = com.jabresearch.loxation;
=======
				MARKETING_VERSION = 1.2.0;
				PRODUCT_BUNDLE_IDENTIFIER = chat.bitchat.ShareExtension;
>>>>>>> 2ed3c47d
				SDKROOT = iphoneos;
				SWIFT_VERSION = 5.0;
				TARGETED_DEVICE_FAMILY = 1;
			};
			name = Release;
		};
		702E7395723CADA4B830F4A9 /* Debug */ = {
			isa = XCBuildConfiguration;
			buildSettings = {
				ASSETCATALOG_COMPILER_APPICON_NAME = AppIcon;
				ASSETCATALOG_COMPILER_INCLUDE_ALL_APPICON_ASSETS = YES;
				CODE_SIGNING_ALLOWED = YES;
				CODE_SIGNING_REQUIRED = YES;
				CODE_SIGN_ENTITLEMENTS = bitchat/bitchat.entitlements;
				CODE_SIGN_IDENTITY = "iPhone Developer";
				CODE_SIGN_STYLE = Automatic;
				DEVELOPMENT_TEAM = 2TS8ML5579;
				ENABLE_PREVIEWS = YES;
				"FRAMEWORK_SEARCH_PATHS[arch=*]" = "$(PROJECT_DIR)/MLSBinary";
				INFOPLIST_FILE = bitchat/Info.plist;
				IPHONEOS_DEPLOYMENT_TARGET = 16.0;
				LD_RUNPATH_SEARCH_PATHS = (
					"$(inherited)",
					"@executable_path/Frameworks",
				);
<<<<<<< HEAD
				PRODUCT_BUNDLE_IDENTIFIER = com.jabresearch.loxation.bitchat;
=======
				MARKETING_VERSION = 1.2.0;
				PRODUCT_BUNDLE_IDENTIFIER = chat.bitchat;
>>>>>>> 2ed3c47d
				PRODUCT_NAME = bitchat;
				SDKROOT = iphoneos;
				SUPPORTS_MAC_DESIGNED_FOR_IPHONE_IPAD = YES;
				SWIFT_VERSION = 5.0;
				TARGETED_DEVICE_FAMILY = "1,2";
			};
			name = Debug;
		};
		7FA2BADBF3B325125030CAB1 /* Debug */ = {
			isa = XCBuildConfiguration;
			buildSettings = {
				BUNDLE_LOADER = "$(TEST_HOST)";
				CODE_SIGNING_ALLOWED = YES;
				CODE_SIGNING_REQUIRED = YES;
				CODE_SIGN_STYLE = Automatic;
				COMBINE_HIDPI_IMAGES = YES;
				DEVELOPMENT_TEAM = L3N5LHJD5Y;
				INFOPLIST_FILE = bitchatTests/Info.plist;
				LD_RUNPATH_SEARCH_PATHS = (
					"$(inherited)",
					"@executable_path/../Frameworks",
					"@loader_path/../Frameworks",
				);
				MACOSX_DEPLOYMENT_TARGET = 13.0;
				PRODUCT_BUNDLE_IDENTIFIER = chat.bitchat.tests;
				SDKROOT = macosx;
				SWIFT_VERSION = 5.0;
				TEST_HOST = "$(BUILT_PRODUCTS_DIR)/bitchat.app/Contents/MacOS/bitchat";
			};
			name = Debug;
		};
		B36671AEACCBF92BE10852E9 /* Release */ = {
			isa = XCBuildConfiguration;
			buildSettings = {
				ASSETCATALOG_COMPILER_APPICON_NAME = AppIcon;
				ASSETCATALOG_COMPILER_INCLUDE_ALL_APPICON_ASSETS = YES;
				CODE_SIGNING_ALLOWED = YES;
				CODE_SIGNING_REQUIRED = YES;
				CODE_SIGN_ENTITLEMENTS = bitchat/bitchat.entitlements;
				CODE_SIGN_IDENTITY = "iPhone Developer";
				CODE_SIGN_STYLE = Automatic;
				DEVELOPMENT_TEAM = 2TS8ML5579;
				ENABLE_PREVIEWS = YES;
				"FRAMEWORK_SEARCH_PATHS[arch=*]" = "$(PROJECT_DIR)/MLSBinary";
				INFOPLIST_FILE = bitchat/Info.plist;
				IPHONEOS_DEPLOYMENT_TARGET = 16.0;
				LD_RUNPATH_SEARCH_PATHS = (
					"$(inherited)",
					"@executable_path/Frameworks",
				);
<<<<<<< HEAD
				PRODUCT_BUNDLE_IDENTIFIER = com.jabresearch.loxation.bitchat;
=======
				MARKETING_VERSION = 1.2.0;
				PRODUCT_BUNDLE_IDENTIFIER = chat.bitchat;
>>>>>>> 2ed3c47d
				PRODUCT_NAME = bitchat;
				SDKROOT = iphoneos;
				SUPPORTS_MAC_DESIGNED_FOR_IPHONE_IPAD = YES;
				SWIFT_VERSION = 5.0;
				TARGETED_DEVICE_FAMILY = "1,2";
			};
			name = Release;
		};
		BB044400A0F06B93F22D0D55 /* Release */ = {
			isa = XCBuildConfiguration;
			buildSettings = {
				ASSETCATALOG_COMPILER_APPICON_NAME = AppIcon;
				ASSETCATALOG_COMPILER_INCLUDE_ALL_APPICON_ASSETS = YES;
				CODE_SIGNING_ALLOWED = YES;
				CODE_SIGNING_REQUIRED = YES;
				CODE_SIGN_ENTITLEMENTS = "bitchat/bitchat-macOS.entitlements";
				CODE_SIGN_STYLE = Automatic;
				COMBINE_HIDPI_IMAGES = YES;
				DEVELOPMENT_TEAM = L3N5LHJD5Y;
				ENABLE_PREVIEWS = YES;
				INFOPLIST_FILE = bitchat/Info.plist;
				INFOPLIST_KEY_CFBundleDisplayName = bitchat;
				INFOPLIST_KEY_LSApplicationCategoryType = "public.app-category.social-networking";
				LD_RUNPATH_SEARCH_PATHS = (
					"$(inherited)",
					"@executable_path/../Frameworks",
				);
				MACOSX_DEPLOYMENT_TARGET = 13.0;
				MARKETING_VERSION = 1.2.0;
				PRODUCT_BUNDLE_IDENTIFIER = chat.bitchat;
				PRODUCT_NAME = bitchat;
				SDKROOT = macosx;
				SWIFT_VERSION = 5.0;
			};
			name = Release;
		};
		BF0D85727BCB6E346962F419 /* Release */ = {
			isa = XCBuildConfiguration;
			buildSettings = {
				ALWAYS_SEARCH_USER_PATHS = NO;
				ASSETCATALOG_COMPILER_GENERATE_SWIFT_ASSET_SYMBOL_EXTENSIONS = YES;
				CLANG_ANALYZER_NONNULL = YES;
				CLANG_ANALYZER_NUMBER_OBJECT_CONVERSION = YES_AGGRESSIVE;
				CLANG_CXX_LANGUAGE_STANDARD = "gnu++14";
				CLANG_CXX_LIBRARY = "libc++";
				CLANG_ENABLE_MODULES = YES;
				CLANG_ENABLE_OBJC_ARC = YES;
				CLANG_ENABLE_OBJC_WEAK = YES;
				CLANG_WARN_BLOCK_CAPTURE_AUTORELEASING = YES;
				CLANG_WARN_BOOL_CONVERSION = YES;
				CLANG_WARN_COMMA = YES;
				CLANG_WARN_CONSTANT_CONVERSION = YES;
				CLANG_WARN_DEPRECATED_OBJC_IMPLEMENTATIONS = YES;
				CLANG_WARN_DIRECT_OBJC_ISA_USAGE = YES_ERROR;
				CLANG_WARN_DOCUMENTATION_COMMENTS = YES;
				CLANG_WARN_EMPTY_BODY = YES;
				CLANG_WARN_ENUM_CONVERSION = YES;
				CLANG_WARN_INFINITE_RECURSION = YES;
				CLANG_WARN_INT_CONVERSION = YES;
				CLANG_WARN_NON_LITERAL_NULL_CONVERSION = YES;
				CLANG_WARN_OBJC_IMPLICIT_RETAIN_SELF = YES;
				CLANG_WARN_OBJC_LITERAL_CONVERSION = YES;
				CLANG_WARN_OBJC_ROOT_CLASS = YES_ERROR;
				CLANG_WARN_QUOTED_INCLUDE_IN_FRAMEWORK_HEADER = YES;
				CLANG_WARN_RANGE_LOOP_ANALYSIS = YES;
				CLANG_WARN_STRICT_PROTOTYPES = YES;
				CLANG_WARN_SUSPICIOUS_MOVE = YES;
				CLANG_WARN_UNGUARDED_AVAILABILITY = YES_AGGRESSIVE;
				CLANG_WARN_UNREACHABLE_CODE = YES;
				CLANG_WARN__DUPLICATE_METHOD_MATCH = YES;
				COPY_PHASE_STRIP = NO;
				CURRENT_PROJECT_VERSION = 1;
				DEBUG_INFORMATION_FORMAT = "dwarf-with-dsym";
				ENABLE_NS_ASSERTIONS = NO;
				ENABLE_STRICT_OBJC_MSGSEND = YES;
				GCC_C_LANGUAGE_STANDARD = gnu11;
				GCC_NO_COMMON_BLOCKS = YES;
				GCC_WARN_64_TO_32_BIT_CONVERSION = YES;
				GCC_WARN_ABOUT_RETURN_TYPE = YES_ERROR;
				GCC_WARN_UNDECLARED_SELECTOR = YES;
				GCC_WARN_UNINITIALIZED_AUTOS = YES_AGGRESSIVE;
				GCC_WARN_UNUSED_FUNCTION = YES;
				GCC_WARN_UNUSED_VARIABLE = YES;
				IPHONEOS_DEPLOYMENT_TARGET = 16.0;
				MACOSX_DEPLOYMENT_TARGET = 13.0;
				MARKETING_VERSION = 1.0.0;
				MTL_ENABLE_DEBUG_INFO = NO;
				MTL_FAST_MATH = YES;
				PRODUCT_NAME = "$(TARGET_NAME)";
				SWIFT_COMPILATION_MODE = wholemodule;
				SWIFT_OPTIMIZATION_LEVEL = "-O";
				SWIFT_VERSION = 5.0;
			};
			name = Release;
		};
		CC79F65842D42034ACEE79B7 /* Debug */ = {
			isa = XCBuildConfiguration;
			buildSettings = {
				ASSETCATALOG_COMPILER_APPICON_NAME = AppIcon;
				ASSETCATALOG_COMPILER_INCLUDE_ALL_APPICON_ASSETS = YES;
				CODE_SIGNING_ALLOWED = YES;
				CODE_SIGNING_REQUIRED = YES;
				CODE_SIGN_ENTITLEMENTS = "bitchat/bitchat-macOS.entitlements";
				CODE_SIGN_STYLE = Automatic;
				COMBINE_HIDPI_IMAGES = YES;
				DEVELOPMENT_TEAM = L3N5LHJD5Y;
				ENABLE_PREVIEWS = YES;
				INFOPLIST_FILE = bitchat/Info.plist;
				INFOPLIST_KEY_CFBundleDisplayName = bitchat;
				INFOPLIST_KEY_LSApplicationCategoryType = "public.app-category.social-networking";
				LD_RUNPATH_SEARCH_PATHS = (
					"$(inherited)",
					"@executable_path/../Frameworks",
				);
				MACOSX_DEPLOYMENT_TARGET = 13.0;
				MARKETING_VERSION = 1.2.0;
				PRODUCT_BUNDLE_IDENTIFIER = chat.bitchat;
				PRODUCT_NAME = bitchat;
				SDKROOT = macosx;
				SWIFT_VERSION = 5.0;
			};
			name = Debug;
		};
		D8C5BF109BB2630752185FA0 /* Debug */ = {
			isa = XCBuildConfiguration;
			buildSettings = {
				ALWAYS_SEARCH_USER_PATHS = NO;
				ASSETCATALOG_COMPILER_GENERATE_SWIFT_ASSET_SYMBOL_EXTENSIONS = YES;
				CLANG_ANALYZER_NONNULL = YES;
				CLANG_ANALYZER_NUMBER_OBJECT_CONVERSION = YES_AGGRESSIVE;
				CLANG_CXX_LANGUAGE_STANDARD = "gnu++14";
				CLANG_CXX_LIBRARY = "libc++";
				CLANG_ENABLE_MODULES = YES;
				CLANG_ENABLE_OBJC_ARC = YES;
				CLANG_ENABLE_OBJC_WEAK = YES;
				CLANG_WARN_BLOCK_CAPTURE_AUTORELEASING = YES;
				CLANG_WARN_BOOL_CONVERSION = YES;
				CLANG_WARN_COMMA = YES;
				CLANG_WARN_CONSTANT_CONVERSION = YES;
				CLANG_WARN_DEPRECATED_OBJC_IMPLEMENTATIONS = YES;
				CLANG_WARN_DIRECT_OBJC_ISA_USAGE = YES_ERROR;
				CLANG_WARN_DOCUMENTATION_COMMENTS = YES;
				CLANG_WARN_EMPTY_BODY = YES;
				CLANG_WARN_ENUM_CONVERSION = YES;
				CLANG_WARN_INFINITE_RECURSION = YES;
				CLANG_WARN_INT_CONVERSION = YES;
				CLANG_WARN_NON_LITERAL_NULL_CONVERSION = YES;
				CLANG_WARN_OBJC_IMPLICIT_RETAIN_SELF = YES;
				CLANG_WARN_OBJC_LITERAL_CONVERSION = YES;
				CLANG_WARN_OBJC_ROOT_CLASS = YES_ERROR;
				CLANG_WARN_QUOTED_INCLUDE_IN_FRAMEWORK_HEADER = YES;
				CLANG_WARN_RANGE_LOOP_ANALYSIS = YES;
				CLANG_WARN_STRICT_PROTOTYPES = YES;
				CLANG_WARN_SUSPICIOUS_MOVE = YES;
				CLANG_WARN_UNGUARDED_AVAILABILITY = YES_AGGRESSIVE;
				CLANG_WARN_UNREACHABLE_CODE = YES;
				CLANG_WARN__DUPLICATE_METHOD_MATCH = YES;
				COPY_PHASE_STRIP = NO;
				CURRENT_PROJECT_VERSION = 1;
				DEBUG_INFORMATION_FORMAT = dwarf;
				ENABLE_STRICT_OBJC_MSGSEND = YES;
				ENABLE_TESTABILITY = YES;
				GCC_C_LANGUAGE_STANDARD = gnu11;
				GCC_DYNAMIC_NO_PIC = NO;
				GCC_NO_COMMON_BLOCKS = YES;
				GCC_OPTIMIZATION_LEVEL = 0;
				GCC_PREPROCESSOR_DEFINITIONS = (
					"$(inherited)",
					"DEBUG=1",
				);
				GCC_WARN_64_TO_32_BIT_CONVERSION = YES;
				GCC_WARN_ABOUT_RETURN_TYPE = YES_ERROR;
				GCC_WARN_UNDECLARED_SELECTOR = YES;
				GCC_WARN_UNINITIALIZED_AUTOS = YES_AGGRESSIVE;
				GCC_WARN_UNUSED_FUNCTION = YES;
				GCC_WARN_UNUSED_VARIABLE = YES;
				IPHONEOS_DEPLOYMENT_TARGET = 16.0;
				MACOSX_DEPLOYMENT_TARGET = 13.0;
				MARKETING_VERSION = 1.0.0;
				MTL_ENABLE_DEBUG_INFO = INCLUDE_SOURCE;
				MTL_FAST_MATH = YES;
				ONLY_ACTIVE_ARCH = YES;
				PRODUCT_NAME = "$(TARGET_NAME)";
				SWIFT_ACTIVE_COMPILATION_CONDITIONS = DEBUG;
				SWIFT_OPTIMIZATION_LEVEL = "-Onone";
				SWIFT_VERSION = 5.0;
			};
			name = Debug;
		};
		DAC5E82049F8A97360BE63D6 /* Debug */ = {
			isa = XCBuildConfiguration;
			buildSettings = {
				CODE_SIGNING_ALLOWED = YES;
				CODE_SIGNING_REQUIRED = YES;
				CODE_SIGN_ALLOW_ENTITLEMENTS_MODIFICATION = YES;
				CODE_SIGN_ENTITLEMENTS = bitchatShareExtension/bitchatShareExtension.entitlements;
				CODE_SIGN_STYLE = Automatic;
				DEVELOPMENT_TEAM = 2TS8ML5579;
				INFOPLIST_FILE = bitchatShareExtension/Info.plist;
				IPHONEOS_DEPLOYMENT_TARGET = 16.0;
				LD_RUNPATH_SEARCH_PATHS = (
					"$(inherited)",
					"@executable_path/Frameworks",
					"@executable_path/../../Frameworks",
				);
<<<<<<< HEAD
				PRODUCT_BUNDLE_IDENTIFIER = com.jabresearch.loxation;
=======
				MARKETING_VERSION = 1.2.0;
				PRODUCT_BUNDLE_IDENTIFIER = chat.bitchat.ShareExtension;
>>>>>>> 2ed3c47d
				SDKROOT = iphoneos;
				SWIFT_VERSION = 5.0;
				TARGETED_DEVICE_FAMILY = 1;
			};
			name = Debug;
		};
/* End XCBuildConfiguration section */

/* Begin XCConfigurationList section */
		1C27B5BA3DB46DDF0DBFEF62 /* Build configuration list for PBXNativeTarget "bitchatTests_macOS" */ = {
			isa = XCConfigurationList;
			buildConfigurations = (
				7FA2BADBF3B325125030CAB1 /* Debug */,
				147FDAE548082D5B921C6F0B /* Release */,
			);
			defaultConfigurationIsVisible = 0;
			defaultConfigurationName = Debug;
		};
		38C4AF6313E5037F25CEF30B /* Build configuration list for PBXNativeTarget "bitchatTests_iOS" */ = {
			isa = XCConfigurationList;
			buildConfigurations = (
				077A5203074247CF8F766E2F /* Debug */,
				0DACAA261446D178EDD30ECA /* Release */,
			);
			defaultConfigurationIsVisible = 0;
			defaultConfigurationName = Debug;
		};
		3EA424CBD51200895D361189 /* Build configuration list for PBXProject "bitchat" */ = {
			isa = XCConfigurationList;
			buildConfigurations = (
				D8C5BF109BB2630752185FA0 /* Debug */,
				BF0D85727BCB6E346962F419 /* Release */,
			);
			defaultConfigurationIsVisible = 0;
			defaultConfigurationName = Debug;
		};
		53EADEF7546F94DDF82271B9 /* Build configuration list for PBXNativeTarget "bitchat_iOS" */ = {
			isa = XCConfigurationList;
			buildConfigurations = (
				702E7395723CADA4B830F4A9 /* Debug */,
				B36671AEACCBF92BE10852E9 /* Release */,
			);
			defaultConfigurationIsVisible = 0;
			defaultConfigurationName = Debug;
		};
		DA5644925338B8189B035657 /* Build configuration list for PBXNativeTarget "bitchat_macOS" */ = {
			isa = XCConfigurationList;
			buildConfigurations = (
				CC79F65842D42034ACEE79B7 /* Debug */,
				BB044400A0F06B93F22D0D55 /* Release */,
			);
			defaultConfigurationIsVisible = 0;
			defaultConfigurationName = Debug;
		};
		E4EA6DC648DF55FF84032EB5 /* Build configuration list for PBXNativeTarget "bitchatShareExtension" */ = {
			isa = XCConfigurationList;
			buildConfigurations = (
				DAC5E82049F8A97360BE63D6 /* Debug */,
				3DCF45111852FB2AEBE05E31 /* Release */,
			);
			defaultConfigurationIsVisible = 0;
			defaultConfigurationName = Debug;
		};
/* End XCConfigurationList section */

<<<<<<< HEAD
/* Begin XCLocalSwiftPackageReference section */
		E16ECD930F22B1FF9BDDD4A3 /* XCLocalSwiftPackageReference "MLSBinary" */ = {
			isa = XCLocalSwiftPackageReference;
			relativePath = MLSBinary;
		};
/* End XCLocalSwiftPackageReference section */

/* Begin XCSwiftPackageProductDependency section */
		A0B91563DF36225CE25C2B98 /* MLS */ = {
			isa = XCSwiftPackageProductDependency;
			productName = MLS;
=======
/* Begin XCRemoteSwiftPackageReference section */
		04F127E62E37EBCD00FFBA8D /* XCRemoteSwiftPackageReference "swift-secp256k1" */ = {
			isa = XCRemoteSwiftPackageReference;
			repositoryURL = "https://github.com/21-DOT-DEV/swift-secp256k1";
			requirement = {
				kind = upToNextMajorVersion;
				minimumVersion = 0.21.1;
			};
		};
/* End XCRemoteSwiftPackageReference section */

/* Begin XCSwiftPackageProductDependency section */
		04F127E72E37EBCD00FFBA8D /* P256K */ = {
			isa = XCSwiftPackageProductDependency;
			package = 04F127E62E37EBCD00FFBA8D /* XCRemoteSwiftPackageReference "swift-secp256k1" */;
			productName = P256K;
		};
		04F127E82E37EBDB00FFBA8D /* P256K */ = {
			isa = XCSwiftPackageProductDependency;
			package = 04F127E62E37EBCD00FFBA8D /* XCRemoteSwiftPackageReference "swift-secp256k1" */;
			productName = P256K;
>>>>>>> 2ed3c47d
		};
/* End XCSwiftPackageProductDependency section */
	};
	rootObject = 475D96681D0EA0AE57A4E06E /* Project object */;
}<|MERGE_RESOLUTION|>--- conflicted
+++ resolved
@@ -9,10 +9,6 @@
 /* Begin PBXBuildFile section */
 		020C6F3862FB1446B8AF86A2 /* LRUCache.swift in Sources */ = {isa = PBXBuildFile; fileRef = F0C8FDD3DD5EDFF3DFB08606 /* LRUCache.swift */; };
 		0245710AEAA58AD0A1425234 /* OptimizedBloomFilter.swift in Sources */ = {isa = PBXBuildFile; fileRef = CB043CA5EEB9AC8B07D61E97 /* OptimizedBloomFilter.swift */; };
-<<<<<<< HEAD
-		0AE840940F21AFC07C226636 /* PrivateChatE2ETests.swift in Sources */ = {isa = PBXBuildFile; fileRef = 8A262EDDC04B7D7B5E31F321 /* PrivateChatE2ETests.swift */; };
-		0B6F25559A21F8C69C8357C6 /* BinaryProtocolTests.swift in Sources */ = {isa = PBXBuildFile; fileRef = 0B3CC6FA298729906109F61B /* BinaryProtocolTests.swift */; };
-=======
 		04636BBA2E2FAA1700FBCFA8 /* BinaryEncodingUtils.swift in Sources */ = {isa = PBXBuildFile; fileRef = 04636BB82E2FAA1700FBCFA8 /* BinaryEncodingUtils.swift */; };
 		04636BBC2E2FAA1700FBCFA8 /* BinaryEncodingUtils.swift in Sources */ = {isa = PBXBuildFile; fileRef = 04636BB82E2FAA1700FBCFA8 /* BinaryEncodingUtils.swift */; };
 		04636BBF2E2FCA8A00FBCFA8 /* SecureLogger.swift in Sources */ = {isa = PBXBuildFile; fileRef = 04636BBE2E2FCA8A00FBCFA8 /* SecureLogger.swift */; };
@@ -70,7 +66,6 @@
 		04F128062E37F10000FFBA8D /* PeerSession.swift in Sources */ = {isa = PBXBuildFile; fileRef = 04F128072E37F10000FFBA8D /* PeerSession.swift */; };
 		04F128082E37F10000FFBA8D /* PeerSession.swift in Sources */ = {isa = PBXBuildFile; fileRef = 04F128072E37F10000FFBA8D /* PeerSession.swift */; };
 		0FBC81FF78CF4711B78E092A /* IdentityModels.swift in Sources */ = {isa = PBXBuildFile; fileRef = 6E2446380E7A44E49A35B664 /* IdentityModels.swift */; };
->>>>>>> 2ed3c47d
 		10E68BB889356219189E38EC /* BitchatApp.swift in Sources */ = {isa = PBXBuildFile; fileRef = EF625BB3AD919322C01A46B2 /* BitchatApp.swift */; };
 		132DF1E24B4E9C7DCDAD4376 /* FingerprintView.swift in Sources */ = {isa = PBXBuildFile; fileRef = 9195CDC7EB236AFBC9A4D41A /* FingerprintView.swift */; };
 		17901751FD8010AFC8E750F2 /* bitchatShareExtension.appex in Embed Foundation Extensions */ = {isa = PBXBuildFile; fileRef = 61F92EBA29C47C0FCC482F1F /* bitchatShareExtension.appex */; settings = {ATTRIBUTES = (RemoveHeadersOnCopy, ); }; };
@@ -201,10 +196,6 @@
 
 /* Begin PBXFileReference section */
 		03C57F452B55FD0FD8F51421 /* bitchatTests_macOS.xctest */ = {isa = PBXFileReference; explicitFileType = wrapper.cfbundle; includeInIndex = 0; path = bitchatTests_macOS.xctest; sourceTree = BUILT_PRODUCTS_DIR; };
-<<<<<<< HEAD
-		05BA20BC0F123F1507C5C247 /* IdentityModels.swift */ = {isa = PBXFileReference; lastKnownFileType = sourcecode.swift; path = IdentityModels.swift; sourceTree = "<group>"; };
-		0B3CC6FA298729906109F61B /* BinaryProtocolTests.swift */ = {isa = PBXFileReference; lastKnownFileType = sourcecode.swift; path = BinaryProtocolTests.swift; sourceTree = "<group>"; };
-=======
 		04636BB82E2FAA1700FBCFA8 /* BinaryEncodingUtils.swift */ = {isa = PBXFileReference; lastKnownFileType = sourcecode.swift; path = BinaryEncodingUtils.swift; sourceTree = "<group>"; };
 		04636BBE2E2FCA8A00FBCFA8 /* SecureLogger.swift */ = {isa = PBXFileReference; lastKnownFileType = sourcecode.swift; path = SecureLogger.swift; sourceTree = "<group>"; };
 		04636BC42E30BE5100FBCFA8 /* PrivateChatE2ETests.swift */ = {isa = PBXFileReference; lastKnownFileType = sourcecode.swift; path = PrivateChatE2ETests.swift; sourceTree = "<group>"; };
@@ -231,7 +222,6 @@
 		04F127FC2E37EF3D00FFBA8D /* BitchatPeer.swift */ = {isa = PBXFileReference; lastKnownFileType = sourcecode.swift; path = BitchatPeer.swift; sourceTree = "<group>"; };
 		04F127FF2E37F00000FFBA8D /* ProcessedMessagesService.swift */ = {isa = PBXFileReference; lastKnownFileType = sourcecode.swift; path = ProcessedMessagesService.swift; sourceTree = "<group>"; };
 		04F128072E37F10000FFBA8D /* PeerSession.swift */ = {isa = PBXFileReference; lastKnownFileType = sourcecode.swift; path = PeerSession.swift; sourceTree = "<group>"; };
->>>>>>> 2ed3c47d
 		12B9C3EDF3BC73D3BC106DA4 /* DeliveryTracker.swift */ = {isa = PBXFileReference; lastKnownFileType = sourcecode.swift; path = DeliveryTracker.swift; sourceTree = "<group>"; };
 		136696FC4436A02D98CE6A77 /* KeychainManager.swift */ = {isa = PBXFileReference; lastKnownFileType = sourcecode.swift; path = KeychainManager.swift; sourceTree = "<group>"; };
 		1F4E09C6CC4DF353E54639C4 /* MLSBinary */ = {isa = PBXFileReference; lastKnownFileType = folder; path = MLSBinary; sourceTree = SOURCE_ROOT; };
@@ -284,13 +274,6 @@
 /* End PBXFileReference section */
 
 /* Begin PBXFrameworksBuildPhase section */
-<<<<<<< HEAD
-		31F6FDADA63050361C14F3A1 /* Frameworks */ = {
-			isa = PBXFrameworksBuildPhase;
-			buildActionMask = 2147483647;
-			files = (
-				3EE336D150427F736F32B56C /* MLS in Frameworks */,
-=======
 		04F127E92E37EBEF00FFBA8D /* Frameworks */ = {
 			isa = PBXFrameworksBuildPhase;
 			buildActionMask = 2147483647;
@@ -315,22 +298,11 @@
 			children = (
 				04636BC42E30BE5100FBCFA8 /* PrivateChatE2ETests.swift */,
 				04636BC52E30BE5100FBCFA8 /* PublicChatE2ETests.swift */,
->>>>>>> 2ed3c47d
-			);
-			runOnlyForDeploymentPostprocessing = 0;
-		};
-		B5A5CC493FFB3D8966548140 /* Frameworks */ = {
-			isa = PBXFrameworksBuildPhase;
-			buildActionMask = 2147483647;
-			files = (
-				FC047F6C2E3A6C37004C2A52 /* MLS.xcframework in Frameworks */,
-			);
-			runOnlyForDeploymentPostprocessing = 0;
-		};
-/* End PBXFrameworksBuildPhase section */
-
-/* Begin PBXGroup section */
-		18198ED912AAF495D8AF7763 = {
+			);
+			path = EndToEnd;
+			sourceTree = "<group>";
+		};
+		04636BC92E30BE5100FBCFA8 /* Mocks */ = {
 			isa = PBXGroup;
 			children = (
 				2F82C5FC8433F4064F079D1F /* bitchat */,
@@ -398,12 +370,6 @@
 			path = Noise;
 			sourceTree = "<group>";
 		};
-<<<<<<< HEAD
-		84933DAE9D7E5D0155BA7AEA /* Protocol */ = {
-			isa = PBXGroup;
-			children = (
-				0B3CC6FA298729906109F61B /* BinaryProtocolTests.swift */,
-=======
 		04F127E32E37EBAA00FFBA8D /* Nostr */ = {
 			isa = PBXGroup;
 			children = (
@@ -438,15 +404,11 @@
 				C3D98EB3E1B455E321F519F4 /* bitchatTests */,
 				9F37F9F2C353B58AC809E93B /* Products */,
 				04F127EA2E37EBF300FFBA8D /* Frameworks */,
->>>>>>> 2ed3c47d
 			);
 			path = Protocol;
 			sourceTree = "<group>";
 		};
-<<<<<<< HEAD
 		8EC10C3A9A3DD8559D36464E /* Packages */ = {
-=======
-		2F82C5FC8433F4064F079D1F /* bitchat */ = {
 			isa = PBXGroup;
 			children = (
 				3A69677D382F1C3D5ED03F7D /* Assets.xcassets */,
@@ -468,15 +430,6 @@
 			path = bitchat;
 			sourceTree = "<group>";
 		};
-		45BB7D87CAE42A8C0447D909 /* ViewModels */ = {
->>>>>>> 2ed3c47d
-			isa = PBXGroup;
-			children = (
-				1F4E09C6CC4DF353E54639C4 /* MLSBinary */,
-			);
-			name = Packages;
-			sourceTree = "<group>";
-		};
 		966CD21F221332CF564AC724 /* Mocks */ = {
 			isa = PBXGroup;
 			children = (
@@ -584,13 +537,10 @@
 		D98A3186D7E4C72E35BDF7FE /* Services */ = {
 			isa = PBXGroup;
 			children = (
-<<<<<<< HEAD
-=======
 				04F127F62E37EEEE00FFBA8D /* FavoritesPersistenceService.swift */,
 				04F127F72E37EEEE00FFBA8D /* MessageRouter.swift */,
 				04F127FF2E37F00000FFBA8D /* ProcessedMessagesService.swift */,
 				04B6BA4D2E2038A70090FE39 /* NoiseEncryptionService.swift */,
->>>>>>> 2ed3c47d
 				D5C3D880FF8AE1673B20E1E3 /* BluetoothMeshService.swift */,
 				12B9C3EDF3BC73D3BC106DA4 /* DeliveryTracker.swift */,
 				136696FC4436A02D98CE6A77 /* KeychainManager.swift */,
@@ -619,11 +569,7 @@
 			buildPhases = (
 				137ABE739BF20ACDDF8CC605 /* Sources */,
 				0214973A876129753D39EB47 /* Resources */,
-<<<<<<< HEAD
-				31F6FDADA63050361C14F3A1 /* Frameworks */,
-=======
 				04F127ED2E37EBFF00FFBA8D /* Frameworks */,
->>>>>>> 2ed3c47d
 			);
 			buildRules = (
 			);
@@ -631,11 +577,7 @@
 			);
 			name = bitchat_macOS;
 			packageProductDependencies = (
-<<<<<<< HEAD
-				A0B91563DF36225CE25C2B98 /* MLS */,
-=======
 				04F127E82E37EBDB00FFBA8D /* P256K */,
->>>>>>> 2ed3c47d
 			);
 			productName = bitchat_macOS;
 			productReference = 8F3A7C058C2C8E1A06C8CF8B /* bitchat_macOS.app */;
@@ -702,11 +644,7 @@
 				CD6E8F32BC38357473954F97 /* Resources */,
 				B5A5CC493FFB3D8966548140 /* Frameworks */,
 				B6C356449BAE4E0F650565D1 /* Embed Foundation Extensions */,
-<<<<<<< HEAD
-				FC047F6E2E3A6C37004C2A52 /* Embed Frameworks */,
-=======
 				04F127E92E37EBEF00FFBA8D /* Frameworks */,
->>>>>>> 2ed3c47d
 			);
 			buildRules = (
 			);
@@ -761,11 +699,7 @@
 			mainGroup = 18198ED912AAF495D8AF7763;
 			minimizedProjectReferenceProxies = 1;
 			packageReferences = (
-<<<<<<< HEAD
-				E16ECD930F22B1FF9BDDD4A3 /* XCLocalSwiftPackageReference "MLSBinary" */,
-=======
 				04F127E62E37EBCD00FFBA8D /* XCRemoteSwiftPackageReference "swift-secp256k1" */,
->>>>>>> 2ed3c47d
 			);
 			projectDirPath = "";
 			projectRoot = "";
@@ -829,11 +763,6 @@
 				6C63FA98D59854C15C57B3D6 /* FingerprintView.swift in Sources */,
 				38EDDC049FD56B1BB1F14C91 /* IdentityModels.swift in Sources */,
 				FB8819B4C84FAFEF5C36B216 /* KeychainManager.swift in Sources */,
-<<<<<<< HEAD
-				020C6F3862FB1446B8AF86A2 /* LRUCache.swift in Sources */,
-				31D147471B9F4E2815352DDA /* LinkPreviewView.swift in Sources */,
-				68EA6BE7710FFE84990A0F89 /* MLSKeyPackageTransmissionService.swift in Sources */,
-=======
 				04F127E52E37EBAA00FFBA8D /* NostrIdentity.swift in Sources */,
 				04636BBA2E2FAA1700FBCFA8 /* BinaryEncodingUtils.swift in Sources */,
 				04AD0B4E2E25B9580002A40A /* IdentityModels.swift in Sources */,
@@ -843,7 +772,6 @@
 				04F128062E37F10000FFBA8D /* PeerSession.swift in Sources */,
 				04B6BA572E203D6C0090FE39 /* FingerprintView.swift in Sources */,
 				04636BED2E30CD4A00FBCFA8 /* NoiseHandshakeCoordinator.swift in Sources */,
->>>>>>> 2ed3c47d
 				C99763A4761567F587D21688 /* MessageRetryService.swift in Sources */,
 				501BC56B1A08C0327A09AAF1 /* NoiseEncryptionService.swift in Sources */,
 				AFF33EF44626EF0579D17EB1 /* NoiseHandshakeCoordinator.swift in Sources */,
@@ -852,14 +780,9 @@
 				8A14ADADF5CD7A79919CB655 /* NoiseSession.swift in Sources */,
 				749D8CF8A362B6CD0786782D /* NotificationService.swift in Sources */,
 				0245710AEAA58AD0A1425234 /* OptimizedBloomFilter.swift in Sources */,
-<<<<<<< HEAD
-				E2DCF7817344F1CCDB8B7B2F /* SecureIdentityStateManager.swift in Sources */,
-				D111988977C3BC246AB27FA4 /* SecureLogger.swift in Sources */,
-=======
 				04F127F82E37EEEE00FFBA8D /* MessageRouter.swift in Sources */,
 				04F127F92E37EEEE00FFBA8D /* FavoritesPersistenceService.swift in Sources */,
 				04F128042E37F00000FFBA8D /* ProcessedMessagesService.swift in Sources */,
->>>>>>> 2ed3c47d
 			);
 			runOnlyForDeploymentPostprocessing = 0;
 		};
@@ -883,11 +806,6 @@
 				132DF1E24B4E9C7DCDAD4376 /* FingerprintView.swift in Sources */,
 				B909706CD38FC56C0C8EB7BF /* IdentityModels.swift in Sources */,
 				8F737CE0435792CC2AD65FCB /* KeychainManager.swift in Sources */,
-<<<<<<< HEAD
-				B8188B9476D3A452088ED514 /* LRUCache.swift in Sources */,
-				7A5B1AB5642FEC168E917949 /* LinkPreviewView.swift in Sources */,
-				AF8C47BB34E4571867089989 /* MLSKeyPackageTransmissionService.swift in Sources */,
-=======
 				04F127E42E37EBAA00FFBA8D /* NostrIdentity.swift in Sources */,
 				04636BBC2E2FAA1700FBCFA8 /* BinaryEncodingUtils.swift in Sources */,
 				0FBC81FF78CF4711B78E092A /* IdentityModels.swift in Sources */,
@@ -897,7 +815,6 @@
 				04F128082E37F10000FFBA8D /* PeerSession.swift in Sources */,
 				04B6BA552E203D6C0090FE39 /* FingerprintView.swift in Sources */,
 				04636BEE2E30CD4A00FBCFA8 /* NoiseHandshakeCoordinator.swift in Sources */,
->>>>>>> 2ed3c47d
 				CEAE115C9C3EB3C4ED82F128 /* MessageRetryService.swift in Sources */,
 				5EE49E150BBF0488E7473687 /* NoiseEncryptionService.swift in Sources */,
 				6D0D4A0B1D8B659DCBAE7C9C /* NoiseHandshakeCoordinator.swift in Sources */,
@@ -906,14 +823,9 @@
 				92D1CF17DF88EA298F6E5E8E /* NoiseSession.swift in Sources */,
 				61C81ED5F679D5E973EE0C07 /* NotificationService.swift in Sources */,
 				1F48A8CEEE9399D1EBD08F0C /* OptimizedBloomFilter.swift in Sources */,
-<<<<<<< HEAD
-				68C4BE564735F6E7915274A2 /* SecureIdentityStateManager.swift in Sources */,
-				EC5241969D2550B97629EBD0 /* SecureLogger.swift in Sources */,
-=======
 				04F127FA2E37EEEE00FFBA8D /* MessageRouter.swift in Sources */,
 				04F127FB2E37EEEE00FFBA8D /* FavoritesPersistenceService.swift in Sources */,
 				04F128052E37F00000FFBA8D /* ProcessedMessagesService.swift in Sources */,
->>>>>>> 2ed3c47d
 			);
 			runOnlyForDeploymentPostprocessing = 0;
 		};
@@ -1055,12 +967,8 @@
 					"@executable_path/Frameworks",
 					"@executable_path/../../Frameworks",
 				);
-<<<<<<< HEAD
-				PRODUCT_BUNDLE_IDENTIFIER = com.jabresearch.loxation;
-=======
 				MARKETING_VERSION = 1.2.0;
 				PRODUCT_BUNDLE_IDENTIFIER = chat.bitchat.ShareExtension;
->>>>>>> 2ed3c47d
 				SDKROOT = iphoneos;
 				SWIFT_VERSION = 5.0;
 				TARGETED_DEVICE_FAMILY = 1;
@@ -1086,12 +994,8 @@
 					"$(inherited)",
 					"@executable_path/Frameworks",
 				);
-<<<<<<< HEAD
-				PRODUCT_BUNDLE_IDENTIFIER = com.jabresearch.loxation.bitchat;
-=======
 				MARKETING_VERSION = 1.2.0;
 				PRODUCT_BUNDLE_IDENTIFIER = chat.bitchat;
->>>>>>> 2ed3c47d
 				PRODUCT_NAME = bitchat;
 				SDKROOT = iphoneos;
 				SUPPORTS_MAC_DESIGNED_FOR_IPHONE_IPAD = YES;
@@ -1142,12 +1046,8 @@
 					"$(inherited)",
 					"@executable_path/Frameworks",
 				);
-<<<<<<< HEAD
-				PRODUCT_BUNDLE_IDENTIFIER = com.jabresearch.loxation.bitchat;
-=======
 				MARKETING_VERSION = 1.2.0;
 				PRODUCT_BUNDLE_IDENTIFIER = chat.bitchat;
->>>>>>> 2ed3c47d
 				PRODUCT_NAME = bitchat;
 				SDKROOT = iphoneos;
 				SUPPORTS_MAC_DESIGNED_FOR_IPHONE_IPAD = YES;
@@ -1353,12 +1253,8 @@
 					"@executable_path/Frameworks",
 					"@executable_path/../../Frameworks",
 				);
-<<<<<<< HEAD
-				PRODUCT_BUNDLE_IDENTIFIER = com.jabresearch.loxation;
-=======
 				MARKETING_VERSION = 1.2.0;
 				PRODUCT_BUNDLE_IDENTIFIER = chat.bitchat.ShareExtension;
->>>>>>> 2ed3c47d
 				SDKROOT = iphoneos;
 				SWIFT_VERSION = 5.0;
 				TARGETED_DEVICE_FAMILY = 1;
@@ -1424,19 +1320,6 @@
 		};
 /* End XCConfigurationList section */
 
-<<<<<<< HEAD
-/* Begin XCLocalSwiftPackageReference section */
-		E16ECD930F22B1FF9BDDD4A3 /* XCLocalSwiftPackageReference "MLSBinary" */ = {
-			isa = XCLocalSwiftPackageReference;
-			relativePath = MLSBinary;
-		};
-/* End XCLocalSwiftPackageReference section */
-
-/* Begin XCSwiftPackageProductDependency section */
-		A0B91563DF36225CE25C2B98 /* MLS */ = {
-			isa = XCSwiftPackageProductDependency;
-			productName = MLS;
-=======
 /* Begin XCRemoteSwiftPackageReference section */
 		04F127E62E37EBCD00FFBA8D /* XCRemoteSwiftPackageReference "swift-secp256k1" */ = {
 			isa = XCRemoteSwiftPackageReference;
@@ -1458,7 +1341,6 @@
 			isa = XCSwiftPackageProductDependency;
 			package = 04F127E62E37EBCD00FFBA8D /* XCRemoteSwiftPackageReference "swift-secp256k1" */;
 			productName = P256K;
->>>>>>> 2ed3c47d
 		};
 /* End XCSwiftPackageProductDependency section */
 	};
